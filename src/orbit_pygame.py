--- conflicted
+++ resolved
@@ -90,8 +90,6 @@
     surface.blit(sat_surface, rect)
 
 
-<<<<<<< HEAD
-=======
 def draw_velocity_arrow(surface: pygame.Surface, start: tuple[int, int], end: tuple[int, int], head_length: int, head_angle: float) -> None:
     pygame.draw.line(surface, VEL_COLOR, start, end, 2)
     angle = math.atan2(start[1] - end[1], end[0] - start[0])
@@ -106,7 +104,6 @@
     pygame.draw.polygon(surface, VEL_COLOR, [end, left, right])
 
 
->>>>>>> fd6c1ece
 def generate_starfield(num_stars: int) -> list[dict[str, float | tuple[int, int]]]:
     stars: list[dict[str, float | tuple[int, int]]] = []
     for _ in range(num_stars):
@@ -172,11 +169,8 @@
 TRAIL_COLOR_ALPHA = (140, 240, 200, 220)
 HUD_TEXT_COLOR = (245, 245, 245)
 HUD_SHADOW_COLOR = (0, 0, 0, 160)
-<<<<<<< HEAD
 PREDICTION_COLOR = (120, 180, 255)
-=======
 VEL_COLOR = (255, 120, 120)
->>>>>>> fd6c1ece
 BUTTON_COLOR = (35, 55, 90)
 BUTTON_HOVER_COLOR = (70, 110, 160)
 BUTTON_TEXT_COLOR = (240, 245, 250)
@@ -306,18 +300,10 @@
     camera_mode = "earth"
     camera_center = np.array([0.0, 0.0], dtype=float)
     camera_target = np.array([0.0, 0.0], dtype=float)
-<<<<<<< HEAD
 
     orbit_prediction_period: float | None = None
     orbit_prediction_points: list[tuple[float, float]] = []
 
-=======
-
-    vel_vector_scale = 500.0  # endast visuellt
-    arrow_head_length = 20
-    arrow_head_angle = math.radians(28)
-
->>>>>>> fd6c1ece
     trail_surface = pygame.Surface((WIDTH, HEIGHT), pygame.SRCALPHA)
     trail_surface.fill((0, 0, 0, 0))
     trail_prev_screen_pos: tuple[int, int] | None = None
@@ -349,10 +335,7 @@
         nonlocal accumulator, last_time, log_step_counter, prev_r, prev_dr
         nonlocal impact_logged, escape_logged, ppm_target
         nonlocal trail_prev_screen_pos, trail_last_ppm, trail_last_camera, camera_center, orbit_markers, camera_target
-<<<<<<< HEAD
         nonlocal orbit_prediction_period, orbit_prediction_points
-=======
->>>>>>> fd6c1ece
         close_logger()
         r = R0.copy()
         v = V0.copy()
@@ -375,10 +358,7 @@
         camera_center[:] = (0.0, 0.0)
         camera_target[:] = (0.0, 0.0)
         trail_last_camera = camera_center.copy()
-<<<<<<< HEAD
         orbit_prediction_period, orbit_prediction_points = compute_orbit_prediction(r, v)
-=======
->>>>>>> fd6c1ece
 
     state = "menu"
     escape_radius_limit = ESCAPE_RADIUS_FACTOR * float(np.linalg.norm(R0))
@@ -670,7 +650,6 @@
         # Smooth zoom mot mål
         ppm += (ppm_target - ppm) * 0.1
         ppm = clamp(ppm, MIN_PPM, MAX_PPM)
-<<<<<<< HEAD
 
         # Kamera-targets
         if camera_mode == "earth":
@@ -679,16 +658,6 @@
             camera_target[:] = (r[0], r[1])
         camera_center += (camera_target - camera_center) * 0.1
 
-=======
-
-        # Kamera-targets
-        if camera_mode == "earth":
-            camera_target[:] = (0.0, 0.0)
-        else:
-            camera_target[:] = (r[0], r[1])
-        camera_center += (camera_target - camera_center) * 0.1
-
->>>>>>> fd6c1ece
         # Bakgrund
         screen.blit(gradient_bg, (0, 0))
         draw_starfield(screen, camera_center, ppm)
@@ -698,7 +667,6 @@
         earth_px = max(2, int(EARTH_RADIUS * ppm))
         draw_earth(screen, earth_screen_pos, earth_px)
 
-<<<<<<< HEAD
         if orbit_prediction_points:
             if orbit_prediction_period is None or orbit_prediction_period <= 0.0:
                 reveal_fraction = 1.0
@@ -716,8 +684,6 @@
                 ]
                 pygame.draw.lines(screen, PREDICTION_COLOR, False, screen_points, 2)
 
-=======
->>>>>>> fd6c1ece
         # Spår
         if show_trail:
             camera_delta = np.linalg.norm(camera_center - trail_last_camera)
@@ -748,14 +714,6 @@
             color = PERICENTER_COLOR if marker_type == "pericenter" else APOCENTER_COLOR
             pygame.draw.circle(screen, color, marker_pos, 6)
             pygame.draw.circle(screen, (255, 255, 255), marker_pos, 6, 2)
-<<<<<<< HEAD
-=======
-
-        # Hastighetsvektor (visuell)
-        vx, vy = v
-        v_end = world_to_screen(r[0] + vx*vel_vector_scale, r[1] + vy*vel_vector_scale, ppm, tuple(camera_center))
-        draw_velocity_arrow(screen, sat_pos, v_end, arrow_head_length, arrow_head_angle)
->>>>>>> fd6c1ece
 
         # HUD
         rmag = np.linalg.norm(r)
