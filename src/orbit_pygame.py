﻿# src/orbit_pygame.py
import json
import math
import os
import random
import time
import pygame
from pygame.locals import *  # noqa: F401,F403 - required for constants such as FULLSCREEN
import sys
import numpy as np
from collections import deque
from dataclasses import dataclass
from functools import lru_cache

from logging_utils import RunLogger


def create_vertical_gradient(
    width: int,
    height: int,
    top_color: tuple[int, int, int],
    bottom_color: tuple[int, int, int],
) -> pygame.Surface:
    surface = pygame.Surface((width, height))
    for y in range(height):
        ratio = y / max(1, height - 1)
        color = tuple(
            int(top_color[i] + (bottom_color[i] - top_color[i]) * ratio)
            for i in range(3)
        )
        pygame.draw.line(surface, color, (0, y), (width, y))
    return surface.convert()


def draw_text_with_shadow(
    surface: pygame.Surface,
    font: pygame.font.Font,
    text: str,
    position: tuple[int, int],
    *,
    shadow: bool = False,
) -> None:
    text_surf = font.render(text, True, HUD_TEXT_COLOR)
    if HUD_TEXT_ALPHA < 255:
        text_surf.set_alpha(HUD_TEXT_ALPHA)
    if shadow:
        shadow_color = HUD_SHADOW_COLOR[:3]
        shadow_surf = font.render(text, True, shadow_color)
        if len(HUD_SHADOW_COLOR) == 4:
            shadow_surf.set_alpha(HUD_SHADOW_COLOR[3])
        x, y = position
        surface.blit(shadow_surf, (x + 1, y + 1))
    surface.blit(text_surf, position)


def _lerp_color(c1: tuple[int, int, int], c2: tuple[int, int, int], t: float) -> tuple[int, int, int]:
    return tuple(int(c1[i] + (c2[i] - c1[i]) * t) for i in range(3))


@lru_cache(maxsize=128)
def _planet_surface(radius: int) -> pygame.Surface:
    if radius <= 0:
        return pygame.Surface((1, 1), pygame.SRCALPHA)

    outer_radius = max(radius * 3, radius + 12)
    size = outer_radius * 2
    surface = pygame.Surface((size, size), pygame.SRCALPHA)
    center = outer_radius

    inner_halo_radius = max(radius * 2, radius + 4)
    outer_halo_radius = max(radius * 3, inner_halo_radius + 4)

    pygame.draw.circle(surface, INNER_HALO_COLOR, (center, center), inner_halo_radius)
    pygame.draw.circle(surface, OUTER_HALO_COLOR, (center, center), outer_halo_radius)

    diameter = radius * 2
    planet_surface = pygame.Surface((diameter, diameter), pygame.SRCALPHA)
    planet_center = radius - 0.5
    for y in range(diameter):
        for x in range(diameter):
            dx = x - planet_center
            dy = y - planet_center
            dist = math.hypot(dx, dy)
            if dist > radius:
                continue
            t = dist / max(1, radius)
            if t <= 0.5:
                color = _lerp_color(PLANET_COLOR_CORE, PLANET_COLOR_MID, t / 0.5)
            else:
                color = _lerp_color(PLANET_COLOR_MID, PLANET_COLOR_EDGE, (t - 0.5) / 0.5)
            planet_surface.set_at((x, y), (*color, 255))

    surface.blit(planet_surface, (center - radius, center - radius))
    return surface


def draw_earth(surface: pygame.Surface, position: tuple[int, int], radius: int) -> None:
    if radius <= 0:
        return
    earth_surface = _planet_surface(radius)
    rect = earth_surface.get_rect(center=position)
    surface.blit(earth_surface, rect)


@lru_cache(maxsize=64)
def _satellite_surface(radius: int) -> pygame.Surface:
    size = radius * 4
    surface = pygame.Surface((size, size), pygame.SRCALPHA)
    center = size // 2
    light_dir = SAT_LIGHT_DIR
    length = math.hypot(light_dir[0], light_dir[1])
    if length != 0:
        light_dir = (light_dir[0] / length, light_dir[1] / length)
    for y in range(size):
        for x in range(size):
            dx = x - center + 0.5
            dy = y - center + 0.5
            dist = math.hypot(dx, dy)
            if dist > radius:
                continue
            t = dist / max(1, radius)
            base_color = _lerp_color(SAT_COLOR_CORE, SAT_COLOR_EDGE, t)
            nx = dx / max(1e-6, radius)
            ny = dy / max(1e-6, radius)
            dot = max(0.0, nx * light_dir[0] + ny * light_dir[1])
            rim = min(1.0, (t ** 1.5) * (dot ** 2) * 2.0)
            color = _lerp_color(base_color, SAT_HIGHLIGHT_COLOR, rim)
            surface.set_at((x, y), (*color, 255))
    return surface


def draw_satellite(
    surface: pygame.Surface,
    position: tuple[int, int],
    planet_position: tuple[int, int] | None,
    radius: int,
) -> None:
    if radius <= 0:
        return

    if planet_position is not None:
        dx = planet_position[0] - position[0]
        dy = planet_position[1] - position[1]
        distance = math.hypot(dx, dy)
        if distance != 0:
            offset_scale = radius * 0.6
            offset_x = int(dx / distance * offset_scale)
            offset_y = int(dy / distance * offset_scale)
        else:
            offset_x = offset_y = 0
        shadow_surface = pygame.Surface((radius * 4, radius * 4), pygame.SRCALPHA)
        pygame.draw.circle(
            shadow_surface,
            SAT_SHADOW_COLOR,
            (radius * 2, radius * 2),
            radius,
        )
        shadow_rect = shadow_surface.get_rect(
            center=(position[0] + offset_x, position[1] + offset_y)
        )
        surface.blit(shadow_surface, shadow_rect)

    sat_surface = _satellite_surface(radius)
    sat_rect = sat_surface.get_rect(center=position)
    surface.blit(sat_surface, sat_rect)


def draw_marker_pin(
    surface: pygame.Surface,
    position: tuple[int, int],
    *,
    color: tuple[int, int, int],
    alpha: int,
    orientation: str,
) -> None:
    if alpha <= 0:
        return

    half_width = LABEL_MARKER_PIN_WIDTH // 2
    offset = LABEL_MARKER_PIN_OFFSET
    height = LABEL_MARKER_PIN_HEIGHT

    if orientation == "pericenter":
        base_y = position[1] + offset
        tip = (position[0], position[1] + height)
    else:
        base_y = position[1] - offset
        tip = (position[0], position[1] - height)

    base_left = (position[0] - half_width, base_y)
    base_right = (position[0] + half_width, base_y)

    pygame.draw.polygon(
        surface,
        (*color, alpha),
        [base_left, base_right, tip],
    )

    pygame.draw.line(
        surface,
        (*color, min(255, int(alpha * 0.95))),
        position,
        tip,
        2,
    )


def draw_menu_planet(
    surface: pygame.Surface,
    center: tuple[int, int],
    diameter: int,
    *,
    image: pygame.Surface | None = None,
) -> None:
    if diameter <= 0:
        return

    if image is not None:
        width, height = image.get_size()
        scale = diameter / max(width, height)
        new_size = (
            max(1, int(width * scale)),
            max(1, int(height * scale)),
        )
        scaled = pygame.transform.smoothscale(image, new_size)
        rect = scaled.get_rect(center=center)
        surface.blit(scaled, rect)
        return

    radius = diameter // 2
    glow_radius = int(radius * 1.35)
    placeholder_surface = pygame.Surface((glow_radius * 2, glow_radius * 2), pygame.SRCALPHA)
    pygame.draw.circle(
        placeholder_surface,
        MENU_PLANET_GLOW_COLOR,
        (glow_radius, glow_radius),
        glow_radius,
    )

    planet_surface = _planet_surface(radius)
    planet_rect = planet_surface.get_rect(center=(glow_radius, glow_radius))
    placeholder_surface.blit(planet_surface, planet_rect)

    orbit_surface = pygame.Surface((glow_radius * 2, glow_radius * 2), pygame.SRCALPHA)
    orbit_rect = pygame.Rect(0, 0, int(radius * 2.6), int(radius * 1.6))
    orbit_rect.center = (glow_radius, glow_radius + MENU_PLANET_ORBIT_OFFSET)
    pygame.draw.ellipse(
        orbit_surface,
        MENU_PLANET_RING_COLOR,
        orbit_rect,
        MENU_PLANET_RING_WIDTH,
    )
    orbit_surface = pygame.transform.rotate(orbit_surface, -18)
    placeholder_surface.blit(orbit_surface, (0, 0))

    satellite_radius = max(3, radius // 7)
    satellite_angle = math.radians(32)
    satellite_distance = radius + int(radius * 0.55)
    satellite_pos = (
        glow_radius + int(math.cos(satellite_angle) * satellite_distance),
        glow_radius - int(math.sin(satellite_angle) * satellite_distance),
    )
    pygame.draw.circle(
        placeholder_surface,
        MENU_PLANET_RING_COLOR,
        satellite_pos,
        satellite_radius,
    )

    placeholder_surface.set_alpha(MENU_PLANET_PLACEHOLDER_ALPHA)
    surface.blit(placeholder_surface, placeholder_surface.get_rect(center=center))


def draw_velocity_arrow(surface: pygame.Surface, start: tuple[int, int], end: tuple[int, int], head_length: int, head_angle: float) -> None:
    pygame.draw.line(surface, VEL_COLOR, start, end, 2)
    angle = math.atan2(start[1] - end[1], end[0] - start[0])
    left = (
        int(end[0] - head_length * math.cos(angle - head_angle)),
        int(end[1] + head_length * math.sin(angle - head_angle)),
    )
    right = (
        int(end[0] - head_length * math.cos(angle + head_angle)),
        int(end[1] + head_length * math.sin(angle + head_angle)),
    )
    pygame.draw.polygon(surface, VEL_COLOR, [end, left, right])


def generate_starfield(num_stars: int) -> list[dict[str, object]]:
    stars: list[dict[str, object]] = []
    for _ in range(num_stars):
        x = random.uniform(0, WIDTH)
        y = random.uniform(0, HEIGHT)
        radius = random.choice([1, 1, 1, 2])
        alpha = random.randint(80, 150)
        base = random.randint(200, 240)
        color = (
            max(0, base - random.randint(10, 25)),
            max(0, base - random.randint(5, 15)),
            base,
        )
        star_surface = pygame.Surface((radius * 2, radius * 2), pygame.SRCALPHA)
        pygame.draw.circle(
            star_surface,
            (*color, alpha),
            (radius, radius),
            radius,
        )
        stars.append(
            {
                "pos": (x, y),
                "surface": star_surface,
                "radius": radius,
            }
        )
    return stars


def draw_starfield(surface: pygame.Surface, camera_center: np.ndarray, ppm: float) -> None:
    offset_x = camera_center[0] * ppm * STARFIELD_PARALLAX
    offset_y = camera_center[1] * ppm * STARFIELD_PARALLAX
    for star in STARFIELD:
        base_x, base_y = star["pos"]  # type: ignore[index]
        star_surface = star["surface"]  # type: ignore[index]
        radius = star["radius"]  # type: ignore[index]
        sx = int((base_x - offset_x) % WIDTH)
        sy = int((base_y + offset_y) % HEIGHT)
        surface.blit(star_surface, (sx - radius, sy - radius))


@dataclass
class ParallaxLayer:
    surface: pygame.Surface
    velocity: tuple[float, float]
    mouse_factor: float
    offset_x: float = 0.0
    offset_y: float = 0.0

    def advance(self, dt: float) -> None:
        if dt <= 0.0:
            return
        width = max(1, self.surface.get_width())
        height = max(1, self.surface.get_height())
        self.offset_x = (self.offset_x + self.velocity[0] * dt) % width
        self.offset_y = (self.offset_y + self.velocity[1] * dt) % height

    def draw(self, target: pygame.Surface, mouse_offset: tuple[float, float]) -> None:
        width = self.surface.get_width()
        height = self.surface.get_height()
        if width == 0 or height == 0:
            return
        mouse_shift_x = mouse_offset[0] * self.mouse_factor * width
        mouse_shift_y = mouse_offset[1] * self.mouse_factor * height
        ox = (self.offset_x + mouse_shift_x) % width
        oy = (self.offset_y + mouse_shift_y) % height
        base_x = -ox
        base_y = -oy
        for dx in (0, width):
            for dy in (0, height):
                target.blit(self.surface, (int(base_x + dx), int(base_y + dy)))


def generate_menu_parallax_layers(width: int, height: int) -> list[ParallaxLayer]:
    rng = random.Random(5123)
    star_count = max(120, int(max(width, height) * 0.25))
    layer_specs = [
        {
            "count": max(1, int(star_count * 0.55)),
            "radius_choices": [1, 1, 1, 2],
            "alpha_range": (45, 110),
            "velocity": (-8.0, 0.0),
            "mouse_factor": 0.010,
        },
        {
            "count": max(1, int(star_count * 0.35)),
            "radius_choices": [1, 2, 2, 3],
            "alpha_range": (80, 160),
            "velocity": (-18.0, 4.0),
            "mouse_factor": 0.018,
        },
        {
            "count": max(1, int(star_count * 0.22)),
            "radius_choices": [2, 3, 3, 4],
            "alpha_range": (110, 210),
            "velocity": (-32.0, 12.0),
            "mouse_factor": 0.028,
        },
    ]
    layers: list[ParallaxLayer] = []
    for spec in layer_specs:
        layer_surface = pygame.Surface((width, height), pygame.SRCALPHA)
        for _ in range(spec["count"]):
            radius = rng.choice(spec["radius_choices"])
            alpha = rng.randint(*spec["alpha_range"])
            color = (
                rng.randint(120, 190),
                rng.randint(160, 220),
                255,
                alpha,
            )
            x = rng.randint(0, width)
            y = rng.randint(0, height)
            pygame.draw.circle(layer_surface, color, (x, y), radius)
        layer = ParallaxLayer(
            surface=layer_surface,
            velocity=(
                spec["velocity"][0] * (0.6 + rng.random() * 0.8),
                spec["velocity"][1] * (0.6 + rng.random() * 0.8),
            ),
            mouse_factor=spec["mouse_factor"],
        )
        layer.offset_x = rng.uniform(0, max(1, width))
        layer.offset_y = rng.uniform(0, max(1, height))
        layers.append(layer)
    return layers


def load_font(preferred_names: list[str], size: int, *, bold: bool = False) -> pygame.font.Font:
    for name in preferred_names:
        try:
            match = pygame.font.match_font(name, bold=bold)
        except Exception:
            match = None
        if match:
            return pygame.font.Font(match, size)
    fallback_name = preferred_names[0] if preferred_names else None
    return pygame.font.SysFont(fallback_name, size, bold=bold)


# =======================
#   FYSIK & KONSTANTER
# =======================
G = 6.674e-11                 # gravitationskonstant (SI)
M = 5.972e24                  # Jordens massa (kg)
MU = G * M
EARTH_RADIUS = 6_371_000      # m
# Startvillkor
R0 = np.array([7_000_000.0, 0.0])  # m
V0 = np.array([0.0, 7_600.0])      # m/s


@dataclass(frozen=True)
class Scenario:
    """Preset initial-conditions used by the Scenario Mode."""

    key: str
    name: str
    velocity: tuple[float, float]
    description: str

    def velocity_vector(self) -> np.ndarray:
        return np.array(self.velocity, dtype=float)


SCENARIO_DEFINITIONS: tuple[Scenario, ...] = (
    Scenario(
        key="leo",
        name="LEO",
        velocity=(0.0, 7_600.0),
        description="Classic circular low Earth orbit (~7.6 km/s prograde).",
    ),
    Scenario(
        key="suborbital",
        name="Suborbital",
        velocity=(0.0, 6_000.0),
        description="Too slow for orbit – dramatic re-entry arc (~6.0 km/s).",
    ),
    Scenario(
        key="escape",
        name="Escape",
        velocity=(0.0, 11_500.0),
        description="High-energy burn that easily exceeds escape velocity (~11.5 km/s).",
    ),
    Scenario(
        key="parabolic",
        name="Parabolic",
        velocity=(0.0, 10_000.0),
        description="Close to the escape threshold (~10.0 km/s).",
    ),
    Scenario(
        key="retrograde",
        name="Retrograde",
        velocity=(0.0, -7_600.0),
        description="Same magnitude as LEO but flipped for retrograde flight.",
    ),
)

SCENARIOS: dict[str, Scenario] = {scenario.key: scenario for scenario in SCENARIO_DEFINITIONS}
SCENARIO_DISPLAY_ORDER: list[str] = [scenario.key for scenario in SCENARIO_DEFINITIONS]
DEFAULT_SCENARIO_KEY = SCENARIO_DISPLAY_ORDER[0]
SCENARIO_FLASH_DURATION = 2.0

# =======================
#   SIMULATOR-SETTINGS
# =======================
DT_PHYS = 0.25                 # fysikens tidssteg (sekunder)
REAL_TIME_SPEED = 240.0        # sim-sek per real-sek (startvärde)
MAX_SUBSTEPS = 20             # skydd mot för många fysiksteg/frame
LOG_EVERY_STEPS = 20           # logga var 20:e fysiksteg
ESCAPE_RADIUS_FACTOR = 20.0
ORBIT_PREDICTION_INTERVAL = 1.0
MAX_ORBIT_PREDICTION_SAMPLES = 2_000
MAX_RENDERED_ORBIT_POINTS = 800

# =======================
#   RIT- & KONTROLL-SETTINGS
# =======================
# Dessa värden sätts om efter att displayen initierats, men behöver
# startvärden för typkontroller och tooling.
WIDTH, HEIGHT = 1000, 800
BG_COLOR_TOP = (0, 17, 40)
BG_COLOR_BOTTOM = (0, 34, 72)
PLANET_COLOR_CORE = (255, 183, 77)
PLANET_COLOR_MID = (240, 98, 146)
PLANET_COLOR_EDGE = (124, 77, 255)
INNER_HALO_COLOR = (124, 77, 255, int(255 * 0.10))
OUTER_HALO_COLOR = (46, 209, 195, int(255 * 0.08))
SAT_COLOR_CORE = (65, 224, 162)
SAT_COLOR_EDGE = (42, 170, 226)
SAT_HIGHLIGHT_COLOR = (206, 255, 250)
SAT_LIGHT_DIR = (-0.55, -0.4)
SAT_SHADOW_COLOR = (6, 12, 24, 120)
SAT_BASE_RADIUS = 6
HUD_TEXT_COLOR = (234, 241, 255)
HUD_TEXT_ALPHA = 255
HUD_SHADOW_COLOR = (10, 15, 30, 120)
ORBIT_PRIMARY_COLOR = (255, 255, 255, 180)
ORBIT_SECONDARY_COLOR = (220, 236, 255, 140)
ORBIT_LINE_WIDTH = 2
TRAIL_COLOR = (46, 209, 195)
TRAIL_MAX_DURATION = 1.0
VEL_COLOR = (46, 209, 195)
BUTTON_COLOR = (8, 32, 64, int(255 * 0.78))
BUTTON_HOVER_COLOR = (18, 52, 94, int(255 * 0.88))
BUTTON_TEXT_COLOR = (234, 241, 255)
BUTTON_BORDER_COLOR = (88, 140, 255, int(255 * 0.55))
BUTTON_HOVER_BORDER_COLOR = (118, 180, 255, int(255 * 0.8))
BUTTON_RADIUS = 18
MENU_TITLE_COLOR = (234, 241, 255)
MENU_SUBTITLE_COLOR = (180, 198, 228)
MENU_BUTTON_COLOR = (9, 44, 92, 220)
MENU_BUTTON_HOVER_COLOR = (24, 74, 140, 235)
MENU_BUTTON_BORDER_COLOR = (255, 255, 255, 50)
MENU_BUTTON_TEXT_COLOR = (234, 241, 255)
MENU_BUTTON_RADIUS = 20
MENU_PLANET_GLOW_COLOR = (88, 146, 255, 70)
MENU_PLANET_RING_COLOR = (93, 200, 255, 200)
MENU_PLANET_RING_WIDTH = 4
MENU_PLANET_ORBIT_OFFSET = 18
MENU_PLANET_PLACEHOLDER_ALPHA = 220
LABEL_BACKGROUND_COLOR = (12, 18, 30, int(255 * 0.18))
LABEL_MARKER_COLOR = (46, 209, 195)
LABEL_TEXT_COLOR = (234, 241, 255)
LABEL_MARKER_ALPHA = int(255 * 0.9)
LABEL_MARKER_HOVER_RADIUS = 22
LABEL_MARKER_HOVER_ALPHA = 255
LABEL_MARKER_HOVER_RADIUS_PIXELS = 6
LABEL_MARKER_PIN_WIDTH = 10
LABEL_MARKER_PIN_HEIGHT = 16
LABEL_MARKER_PIN_OFFSET = 6
<<<<<<< HEAD
LABEL_MARKER_PINNED_PIN_COLOR = (248, 252, 255)
LABEL_MARKER_PINNED_GLOW_COLOR = (255, 255, 255)
LABEL_MARKER_PINNED_GLOW_ALPHA = 90
LABEL_MARKER_PINNED_OUTLINE_ALPHA = 210
LABEL_MARKER_PINNED_RADIUS_PIXELS = 8
LABEL_MARKER_PINNED_GLOW_RADIUS = 14
LABEL_PINNED_BACKGROUND_COLOR = (16, 28, 46, int(255 * 0.42))
LABEL_PINNED_BADGE_COLOR = (255, 255, 255, 220)
LABEL_PINNED_BADGE_TEXT_COLOR = (18, 36, 64)
MARKER_PIN_FEEDBACK_DURATION = 1.6
=======
>>>>>>> 10648761
FPS_TEXT_ALPHA = int(255 * 0.6)
STARFIELD_PARALLAX = 0.12

STARFIELD: list[dict[str, object]] = []
MENU_PLANET_IMAGE_PATH = os.path.join(
    os.path.dirname(__file__), "..", "assets", "menu_planet.png"
)
_MENU_PLANET_CACHE: dict[tuple[int, int], pygame.Surface] = {}

def compute_pixels_per_meter(width: int, height: int) -> float:
    return 0.25 * (min(width, height) / (2.0 * np.linalg.norm(R0)))


def update_display_metrics(width: int, height: int) -> None:
    global WIDTH, HEIGHT, PIXELS_PER_METER

    WIDTH = width
    HEIGHT = height
    PIXELS_PER_METER = compute_pixels_per_meter(width, height)


PIXELS_PER_METER = compute_pixels_per_meter(WIDTH, HEIGHT)
MIN_PPM = 1e-7
MAX_PPM = 1e-2

# =======================
#   HJÄLPMETODER
# =======================
def accel(r: np.ndarray) -> np.ndarray:
    rmag = np.linalg.norm(r)
    return -MU * r / (rmag**3)

def rk4_step(r, v, dt):
    a1 = accel(r);                k1_r = v;              k1_v = a1
    a2 = accel(r + 0.5*dt*k1_r);  k2_r = v + 0.5*dt*k1_v; k2_v = a2
    a3 = accel(r + 0.5*dt*k2_r);  k3_r = v + 0.5*dt*k2_v; k3_v = a3
    a4 = accel(r + dt*k3_r);      k4_r = v + dt*k3_v;     k4_v = a4
    r_next = r + (dt/6.0)*(k1_r + 2*k2_r + 2*k3_r + k4_r)
    v_next = v + (dt/6.0)*(k1_v + 2*k2_v + 2*k3_v + k4_v)
    return r_next, v_next

def energy_specific(r, v):
    rmag = np.linalg.norm(r)
    vmag2 = v[0]*v[0] + v[1]*v[1]
    return 0.5*vmag2 - MU/rmag

def eccentricity(r, v):
    r3 = np.array([r[0], r[1], 0.0])
    v3 = np.array([v[0], v[1], 0.0])
    h = np.cross(r3, v3)
    e_vec = np.cross(v3, h)/MU - r3/np.linalg.norm(r3)
    return np.linalg.norm(e_vec[:2])

def world_to_screen(x, y, ppm, camera_center=(0.0, 0.0)):
    cx, cy = camera_center
    sx = WIDTH // 2 + int((x - cx) * ppm)
    sy = HEIGHT // 2 - int((y - cy) * ppm)
    return sx, sy

def clamp(val, lo, hi):
    return max(lo, min(hi, val))


def compute_satellite_radius(r_magnitude: float) -> int:
    altitude = max(0.0, r_magnitude - EARTH_RADIUS)
    scale = 1.0 + clamp(altitude / 20_000_000.0, 0.0, 0.2)
    return max(3, int(round(SAT_BASE_RADIUS * scale)))


def draw_orbit_line(
    surface: pygame.Surface,
    color: tuple[int, int, int] | tuple[int, int, int, int],
    points: list[tuple[int, int]],
    width: int,
) -> None:
    if len(points) < 2:
        return
    if width <= 1:
        pygame.draw.aalines(surface, color, False, points)
    else:
        pygame.draw.lines(surface, color, False, points, width)
        pygame.draw.aalines(surface, color, False, points)


def downsample_points(
    points: list[tuple[float, float]], max_points: int
) -> list[tuple[float, float]]:
    if len(points) <= max_points:
        return list(points)
    step = max(1, math.ceil(len(points) / max_points))
    sampled = points[::step]
    if sampled[-1] != points[-1]:
        sampled.append(points[-1])
    return sampled


def compute_orbit_prediction(r_init: np.ndarray, v_init: np.ndarray) -> tuple[float | None, list[tuple[float, float]]]:
    eps = energy_specific(r_init, v_init)
    if eps >= 0.0:
        return None, []

    a = -MU / (2.0 * eps)
    period = 2.0 * math.pi * math.sqrt(a**3 / MU)
    estimated_samples = max(360, int(period / ORBIT_PREDICTION_INTERVAL))
    num_samples = max(2, min(MAX_ORBIT_PREDICTION_SAMPLES, estimated_samples))
    dt = period / num_samples

    r = r_init.copy()
    v = v_init.copy()
    points: list[tuple[float, float]] = []
    for _ in range(num_samples + 1):
        points.append((float(r[0]), float(r[1])))
        r, v = rk4_step(r, v, dt)

    return period, points


@dataclass(frozen=True)
class ButtonVisualStyle:
    base_color: tuple[int, int, int] | tuple[int, int, int, int]
    hover_color: tuple[int, int, int] | tuple[int, int, int, int]
    text_color: tuple[int, int, int]
    radius: int
    border_color: tuple[int, int, int] | tuple[int, int, int, int] | None = None
    border_width: int = 0


DEFAULT_BUTTON_STYLE = ButtonVisualStyle(
    base_color=BUTTON_COLOR,
    hover_color=BUTTON_HOVER_COLOR,
    text_color=BUTTON_TEXT_COLOR,
    radius=BUTTON_RADIUS,
)

MENU_BUTTON_STYLE = ButtonVisualStyle(
    base_color=MENU_BUTTON_COLOR,
    hover_color=MENU_BUTTON_HOVER_COLOR,
    text_color=MENU_BUTTON_TEXT_COLOR,
    radius=MENU_BUTTON_RADIUS,
    border_color=MENU_BUTTON_BORDER_COLOR,
    border_width=2,
)


class Button:
    """Simple rectangular button with hover feedback and callbacks."""

    def __init__(self, rect, text, callback, text_getter=None, *, style: ButtonVisualStyle | None = None):
        self.rect = pygame.Rect(rect)
        self._text = text
        self._callback = callback
        self._text_getter = text_getter
        self._cached_text_surface: pygame.Surface | None = None
        self._cached_text: str | None = None
        self._cached_font_id: int | None = None
        self._style = style

    def get_text(self):
        if self._text_getter is not None:
            return self._text_getter()
        return self._text

    def draw(self, surface, font, mouse_pos=None):
        if mouse_pos is None:
            mouse_pos = pygame.mouse.get_pos()
        hovered = self.rect.collidepoint(mouse_pos)
        style = self._style or DEFAULT_BUTTON_STYLE
        color = style.hover_color if hovered else style.base_color
        button_surface = pygame.Surface(self.rect.size, pygame.SRCALPHA)
        pygame.draw.rect(
            button_surface,
            color,
            button_surface.get_rect(),
            border_radius=style.radius,
        )
        if style.border_color is not None and style.border_width > 0:
            pygame.draw.rect(
                button_surface,
                style.border_color,
                button_surface.get_rect(),
                style.border_width,
                border_radius=style.radius,
            )
        surface.blit(button_surface, self.rect.topleft)
        text_value = self.get_text()
        font_id = id(font)
        if (
            self._cached_text_surface is None
            or text_value != self._cached_text
            or font_id != self._cached_font_id
        ):
            self._cached_text_surface = font.render(text_value, True, style.text_color)
            self._cached_text = text_value
            self._cached_font_id = font_id
        text_surf = self._cached_text_surface
        if HUD_TEXT_ALPHA < 255:
            text_surf = text_surf.copy()
            text_surf.set_alpha(HUD_TEXT_ALPHA)
        text_rect = text_surf.get_rect(center=self.rect.center)
        surface.blit(text_surf, text_rect)

    def handle_event(self, event):
        if event.type == pygame.MOUSEBUTTONDOWN and event.button == 1:
            if self.rect.collidepoint(event.pos):
                self._callback()

# =======================
#   HUVUDPROGRAM
# =======================
def main():
    pygame.init()
    pygame.display.set_caption("Gymnasiearbete - Simulering av omloppsbana")
    font_fps = pygame.font.SysFont("consolas", 14)

    fullscreen_flags = FULLSCREEN | DOUBLEBUF
    borderless_flags = NOFRAME | DOUBLEBUF
    info = pygame.display.Info()
    fallback_resolution = (info.current_w or WIDTH, info.current_h or HEIGHT)

    screen: pygame.Surface | None = None
    if info.current_w and info.current_h:
        try:
            os.environ.setdefault("SDL_VIDEO_WINDOW_POS", "0,0")
            screen = pygame.display.set_mode((info.current_w, info.current_h), borderless_flags)
        except pygame.error:
            screen = None

    if screen is None:
        try:
            screen = pygame.display.set_mode((0, 0), fullscreen_flags)
        except pygame.error:
            # Fallback till fönsterläge om fullscreen inte stöds.
            screen = pygame.display.set_mode(fallback_resolution, DOUBLEBUF)

    screen_width, screen_height = screen.get_size()
    update_display_metrics(screen_width, screen_height)

    overlay_size = (WIDTH, HEIGHT)
    trail_surface = pygame.Surface(overlay_size, pygame.SRCALPHA)
    orbit_layer = pygame.Surface(overlay_size, pygame.SRCALPHA)
    label_layer = pygame.Surface(overlay_size, pygame.SRCALPHA)

    clock = pygame.time.Clock()
    font = pygame.font.SysFont("consolas", 18)
    scenario_font = pygame.font.SysFont("consolas", 16)

    def render_marker_label(
        surface: pygame.Surface,
        marker_type: str,
        marker_pos: tuple[int, int],
        radius_world: float,
        *,
        pinned: bool = False,
    ) -> None:
        label = marker_display_name(marker_type)
        altitude_km = (radius_world - EARTH_RADIUS) / 1_000.0
        text = f"{label}: {altitude_km:,.1f} km"
        text_surf = font.render(text, True, LABEL_TEXT_COLOR)
        if HUD_TEXT_ALPHA < 255:
            text_surf.set_alpha(HUD_TEXT_ALPHA)

        padding = 6
        bg_width = text_surf.get_width() + padding * 2
        bg_height = text_surf.get_height() + padding * 2

        background_color = LABEL_PINNED_BACKGROUND_COLOR if pinned else LABEL_BACKGROUND_COLOR
        connector_alpha = LABEL_MARKER_PINNED_OUTLINE_ALPHA if pinned else int(LABEL_MARKER_ALPHA * 0.6)
        connector_color = LABEL_MARKER_PINNED_GLOW_COLOR if pinned else LABEL_MARKER_COLOR
        line_length = 24 if pinned else 18
        direction = -1 if marker_type == "pericenter" else 1
        anchor_y = marker_pos[1] + direction * line_length

        bg_rect = pygame.Rect(0, 0, bg_width, bg_height)
        bg_rect.center = (
            marker_pos[0],
            int(anchor_y + direction * (bg_rect.height / 2 + 6)),
        )

        pygame.draw.line(
            surface,
            (*connector_color, connector_alpha),
            marker_pos,
            (marker_pos[0], anchor_y),
            2,
        )

        pygame.draw.rect(
            surface,
            background_color,
            bg_rect,
            border_radius=12 if pinned else 10,
        )

        surface.blit(text_surf, (bg_rect.left + padding, bg_rect.top + padding))

        if pinned:
            badge_text = "PINNED"
            badge_padding_x = 6
            badge_padding_y = 2
            badge_surf = font_fps.render(badge_text, True, LABEL_PINNED_BADGE_TEXT_COLOR)
            badge_rect = pygame.Rect(
                0,
                0,
                badge_surf.get_width() + badge_padding_x * 2,
                badge_surf.get_height() + badge_padding_y * 2,
            )
            badge_rect.midbottom = (bg_rect.centerx, bg_rect.top - 4)
            pygame.draw.rect(
                surface,
                LABEL_PINNED_BADGE_COLOR,
                badge_rect,
                border_radius=badge_rect.height // 2,
            )
            surface.blit(
                badge_surf,
                (badge_rect.left + badge_padding_x, badge_rect.top + badge_padding_y),
            )

    min_dimension = min(WIDTH, HEIGHT)
    title_font_size = max(48, int(min_dimension * 0.075))
    subtitle_font_size = max(26, int(min_dimension * 0.032))

    gradient_bg = create_vertical_gradient(WIDTH, HEIGHT, BG_COLOR_TOP, BG_COLOR_BOTTOM)
    menu_background = gradient_bg.copy()
    menu_parallax_layers = generate_menu_parallax_layers(WIDTH, HEIGHT)
    menu_mouse_offset = [0.0, 0.0]
    menu_last_time = time.perf_counter()

    menu_glow_surface = pygame.Surface((WIDTH, HEIGHT), pygame.SRCALPHA)
    glow_radius = int(min(WIDTH, HEIGHT) * 0.45)
    pygame.draw.circle(
        menu_glow_surface,
        (70, 120, 255, 45),
        (WIDTH // 2, HEIGHT // 2),
        glow_radius,
    )
    menu_background.blit(menu_glow_surface, (0, 0))

    title_font = load_font(["montserrat", "futura", "avenir", "arial"], title_font_size, bold=True)
    subtitle_font = load_font(["montserrat", "futura", "avenir", "arial"], subtitle_font_size)
    menu_button_size = max(60, int(min_dimension * 0.08))
    menu_planet_diameter = max(700, min(320, int(min_dimension * 0.32)))
    menu_button_height = max(100, int(menu_button_size * 0.26))
    menu_button_font_size = min(menu_button_height - 12, max(26, int(menu_button_height * 0.52)))
    menu_button_font = load_font(
        ["montserrat", "futura", "avenir", "arial"],
        menu_button_font_size,
        bold=True,
    )

    assets_root = os.path.abspath(os.path.join(os.path.dirname(__file__), "..", "assets"))
    planet_image_path = os.path.join(assets_root, "main_menu_art.png")
    menu_planet_image: pygame.Surface | None = None
    if os.path.exists(planet_image_path):
        try:
            menu_planet_image = pygame.image.load(planet_image_path).convert_alpha()
        except pygame.error:
            menu_planet_image = None

    current_scenario_key = DEFAULT_SCENARIO_KEY
    scenario_flash_text: str | None = None
    scenario_flash_time = 0.0

    scenario_shortcut_map: dict[int, str] = {}
    number_key_codes = [
        pygame.K_1,
        pygame.K_2,
        pygame.K_3,
        pygame.K_4,
        pygame.K_5,
        pygame.K_6,
        pygame.K_7,
        pygame.K_8,
        pygame.K_9,
    ]
    keypad_key_codes = [
        pygame.K_KP1,
        pygame.K_KP2,
        pygame.K_KP3,
        pygame.K_KP4,
        pygame.K_KP5,
        pygame.K_KP6,
        pygame.K_KP7,
        pygame.K_KP8,
        pygame.K_KP9,
    ]
    for index, scenario_key in enumerate(SCENARIO_DISPLAY_ORDER, start=1):
        if index <= len(number_key_codes):
            scenario_shortcut_map[number_key_codes[index - 1]] = scenario_key
        if index <= len(keypad_key_codes):
            scenario_shortcut_map[keypad_key_codes[index - 1]] = scenario_key

    scenario_panel_title = "Scenario Mode – press 1-5 to switch"
    scenario_help_lines = [
        f"[{idx}] {SCENARIOS[key].name} – {SCENARIOS[key].description}"
        for idx, key in enumerate(SCENARIO_DISPLAY_ORDER, start=1)
    ]

    def get_current_scenario() -> Scenario:
        return SCENARIOS[current_scenario_key]

    def scenario_velocity_vector(key: str | None = None) -> np.ndarray:
        scenario = SCENARIOS[key or current_scenario_key]
        return scenario.velocity_vector()

    global STARFIELD
    if not STARFIELD:
        STARFIELD = generate_starfield(220)

    layout_center_y = HEIGHT // 2
    title_y = max(int(layout_center_y - HEIGHT * 0.27), int(HEIGHT * 0.14))
    subtitle_y = title_y + max(40, int(HEIGHT * 0.06))
    planet_center = (WIDTH // 2, layout_center_y - int(HEIGHT * 0.03))
    menu_button_width = max(200, int(menu_button_height * 6))
    menu_button_gap = max(20, int(menu_button_height * 0.36))
    button_block_height = menu_button_height * 2 + menu_button_gap
    default_button_y = planet_center[1] + menu_planet_diameter // 2 + max(48, int(HEIGHT * 0.07))
    max_button_y = HEIGHT - button_block_height - 80
    menu_button_y = min(default_button_y, max_button_y)
    menu_button_y = max(menu_button_y, subtitle_y + max(60, int(HEIGHT * 0.08)))
    menu_button_x = WIDTH // 2 - menu_button_width // 2
    menu_title_text = "SIMULERING AV OMLOPPSBANA"
    menu_subtitle_text = "av Axel Jönsson"

    # Simuleringsstate
    r = R0.copy()
    v = scenario_velocity_vector()
    t_sim = 0.0
    paused = False
    ppm = PIXELS_PER_METER
    ppm_target = ppm
    real_time_speed = REAL_TIME_SPEED
    camera_mode = "earth"
    camera_center = np.array([0.0, 0.0], dtype=float)
    camera_target = np.array([0.0, 0.0], dtype=float)
    is_dragging_camera = False
    drag_last_pos = (0, 0)

    orbit_prediction_period: float | None = None
    orbit_prediction_points: list[tuple[float, float]] = []

    orbit_markers: deque[tuple[str, float, float, float]] = deque(maxlen=20)
    trail_history: deque[tuple[float, float, float]] = deque(maxlen=1200)
    pinned_markers: dict[str, tuple[float, float, float]] = {}
    pin_feedback_text: str | None = None
    pin_feedback_time = 0.0

    # tidsackumulator för fast fysik
    accumulator = 0.0
    last_time = time.perf_counter()

    # loggningsstate
    logger: RunLogger | None = None
    log_step_counter = 0
    prev_r: float | None = None
    prev_dr: float | None = None
    impact_logged = False
    escape_logged = False

    def close_logger():
        nonlocal logger
        if logger is not None:
            logger.close()
            logger = None

    def reset():
        nonlocal r, v, t_sim, paused, ppm, real_time_speed
        nonlocal accumulator, last_time, log_step_counter, prev_r, prev_dr
        nonlocal impact_logged, escape_logged, ppm_target
        nonlocal camera_center, orbit_markers, camera_target, trail_history
        nonlocal camera_mode, is_dragging_camera
        nonlocal orbit_prediction_period, orbit_prediction_points
        nonlocal pinned_markers, pin_feedback_text, pin_feedback_time
        close_logger()
        r = R0.copy()
        v = scenario_velocity_vector()
        t_sim = 0.0
        paused = False
        ppm = PIXELS_PER_METER
        ppm_target = ppm
        real_time_speed = REAL_TIME_SPEED
        accumulator = 0.0
        last_time = time.perf_counter()
        log_step_counter = 0
        prev_r = None
        prev_dr = None
        impact_logged = False
        escape_logged = False
        orbit_markers.clear()
        pinned_markers.clear()
        pin_feedback_text = None
        pin_feedback_time = 0.0
        trail_history.clear()
        camera_center[:] = (0.0, 0.0)
        camera_target[:] = (0.0, 0.0)
        camera_mode = "earth"
        is_dragging_camera = False
        orbit_prediction_period, orbit_prediction_points = compute_orbit_prediction(r, v)

    state = "menu"
    escape_radius_limit = ESCAPE_RADIUS_FACTOR * float(np.linalg.norm(R0))

    def marker_display_name(marker_type: str) -> str:
        return "Periapsis" if marker_type == "pericenter" else "Apoapsis"

    def get_latest_marker(marker_type: str) -> tuple[float, float, float] | None:
        for m_type, mx, my, mr in reversed(orbit_markers):
            if m_type == marker_type:
                return (mx, my, mr)
        return None

    def refresh_pinned_marker(marker_type: str) -> None:
        latest = get_latest_marker(marker_type)
        if latest is not None:
            pinned_markers[marker_type] = latest
        elif marker_type in pinned_markers:
            del pinned_markers[marker_type]

    def marker_hit_test(mouse_pos: tuple[int, int]) -> str | None:
        if not orbit_markers:
            return None
        camera_tuple = (float(camera_center[0]), float(camera_center[1]))
        closest_type: str | None = None
        closest_distance = float("inf")
        for marker_type, mx, my, _ in reversed(orbit_markers):
            marker_pos = world_to_screen(mx, my, ppm, camera_tuple)
            distance = math.hypot(marker_pos[0] - mouse_pos[0], marker_pos[1] - mouse_pos[1])
            if distance <= LABEL_MARKER_HOVER_RADIUS and distance < closest_distance:
                closest_distance = distance
                closest_type = marker_type
        return closest_type

    def toggle_marker_pin(marker_type: str) -> bool:
        if marker_type in pinned_markers:
            del pinned_markers[marker_type]
            return False
        latest = get_latest_marker(marker_type)
        if latest is None:
            return False
        pinned_markers[marker_type] = latest
        return True

    def set_scenario(new_key: str) -> None:
        nonlocal current_scenario_key, scenario_flash_text, scenario_flash_time
        if new_key not in SCENARIOS:
            return
        current_scenario_key = new_key
        scenario = get_current_scenario()
        scenario_flash_text = f"{scenario.name} scenario loaded"
        scenario_flash_time = time.perf_counter()
        reset()
        if state == "running":
            init_run_logging()

    def log_state(dt_eff: float) -> None:
        if logger is None:
            return
        rmag = float(np.linalg.norm(r))
        vmag = float(np.linalg.norm(v))
        eps = float(energy_specific(r, v))
        h_vec = np.cross(np.array([r[0], r[1], 0.0]), np.array([v[0], v[1], 0.0]))
        h_mag = float(np.linalg.norm(h_vec))
        e_val = float(eccentricity(r, v))
        logger.log_ts(
            [
                float(t_sim),
                float(r[0]),
                float(r[1]),
                float(v[0]),
                float(v[1]),
                rmag,
                vmag,
                eps,
                h_mag,
                e_val,
                float(dt_eff),
            ]
        )

    def init_run_logging() -> None:
        nonlocal logger, log_step_counter, prev_r, prev_dr, impact_logged, escape_logged
        close_logger()
        logger = RunLogger()
        scenario = get_current_scenario()
        v0_vector = scenario.velocity_vector()
        meta = {
            "scenario_key": scenario.key,
            "scenario_name": scenario.name,
            "scenario_description": scenario.description,
            "R0": R0.tolist(),
            "V0": v0_vector.tolist(),
            "v0": float(np.linalg.norm(v0_vector)),
            "G": G,
            "M": M,
            "mu": MU,
            "integrator": "RK4",
            "dt_phys": DT_PHYS,
            "start_speed": REAL_TIME_SPEED,
            "log_strategy": "every_20_steps",
            "code_version": "v1.0",
        }
        logger.write_meta(meta)
        log_step_counter = 0
        prev_r = float(np.linalg.norm(r))
        prev_dr = None
        impact_logged = False
        escape_logged = False
        log_state(0.0)

    def start_simulation():
        nonlocal state
        reset()
        state = "running"
        init_run_logging()

    def quit_app():
        close_logger()
        pygame.quit()
        sys.exit()

    menu_buttons = [
        Button(
            (menu_button_x, menu_button_y, menu_button_width, menu_button_height),
            "STARTA SIMULATION",
            start_simulation,
            style=MENU_BUTTON_STYLE,
        ),
        Button(
            (
                menu_button_x,
                menu_button_y + menu_button_height + menu_button_gap,
                menu_button_width,
                menu_button_height,
            ),
            "AVSLUTA",
            quit_app,
            style=MENU_BUTTON_STYLE,
        ),
    ]

    button_width = 140
    button_height = 40
    button_gap = 10

    def toggle_pause():
        nonlocal paused
        paused = not paused

    def slow_down():
        nonlocal real_time_speed
        real_time_speed = max(real_time_speed / 1.5, 0.1)

    def speed_up():
        nonlocal real_time_speed
        real_time_speed = min(real_time_speed * 1.5, 10_000.0)

    def toggle_camera():
        nonlocal camera_mode
        if camera_mode == "earth":
            camera_mode = "satellite"
        elif camera_mode == "satellite":
            camera_mode = "manual"
        else:
            camera_mode = "earth"

    def reset_and_continue():
        reset()
        if state == "running":
            init_run_logging()

    sim_buttons: list[Button] = []

    def update_sim_button_layout() -> None:
        if not sim_buttons:
            return

        total_buttons = len(sim_buttons)
        total_height = total_buttons * button_height + (total_buttons - 1) * button_gap
        start_y = int((HEIGHT - total_height) / 2)
        x_pos = WIDTH - button_width - 20

        for idx, btn in enumerate(sim_buttons):
            top = start_y + idx * (button_height + button_gap)
            btn.rect.update(x_pos, top, button_width, button_height)

    sim_buttons = [
        Button((20, 20, button_width, button_height), "Pause", toggle_pause, lambda: "Resume" if paused else "Pause"),
        Button((20, 20 + (button_height + button_gap), button_width, button_height), "Reset", reset_and_continue),
        Button(
            (20, 20 + 2 * (button_height + button_gap), button_width, button_height),
            "Slower",
            slow_down,
        ),
        Button(
            (20, 20 + 3 * (button_height + button_gap), button_width, button_height),
            "Faster",
            speed_up,
        ),
        Button(
            (20, 20 + 4 * (button_height + button_gap), button_width, button_height),
            "Camera",
            toggle_camera,
            lambda: (
                "Camera: Earth"
                if camera_mode == "earth"
                else "Camera: Sat" if camera_mode == "satellite" else "Camera: Free"
            ),
        ),
    ]

    update_sim_button_layout()

    def is_over_button(pos: tuple[int, int]) -> bool:
        if state == "menu":
            return any(btn.rect.collidepoint(pos) for btn in menu_buttons)
        if state == "running":
            return any(btn.rect.collidepoint(pos) for btn in sim_buttons)
        return False

    # ========= LOOP =========
    while True:
        current_size = screen.get_size()
        if current_size != overlay_size:
            overlay_size = current_size
            update_display_metrics(*current_size)
            update_sim_button_layout()
            trail_surface = pygame.Surface(overlay_size, pygame.SRCALPHA)
            orbit_layer = pygame.Surface(overlay_size, pygame.SRCALPHA)
            label_layer = pygame.Surface(overlay_size, pygame.SRCALPHA)

        trail_surface.fill((0, 0, 0, 0))
        orbit_layer.fill((0, 0, 0, 0))
        label_layer.fill((0, 0, 0, 0))
        trail_drawn = False
        orbit_drawn = False
        labels_drawn = False
        # --- Input ---
        for event in pygame.event.get():
            if event.type == pygame.QUIT:
                quit_app()
            elif event.type == pygame.KEYDOWN:
                if event.key == pygame.K_ESCAPE:
                    quit_app()
                    continue
                if event.key in scenario_shortcut_map:
                    set_scenario(scenario_shortcut_map[event.key])
                    continue
                if state == "running":
                    if event.key == pygame.K_SPACE:
                        paused = not paused
                    elif event.key == pygame.K_r:
                        reset_and_continue()
                    elif event.key in (pygame.K_EQUALS, pygame.K_PLUS):
                        ppm_target = clamp(ppm_target * 1.2, MIN_PPM, MAX_PPM)     # zoom in
                    elif event.key == pygame.K_MINUS:
                        ppm_target = clamp(ppm_target / 1.2, MIN_PPM, MAX_PPM)     # zoom out

                    # ---- Piltangenter styr simhastighet (ingen boost längre) ----
                    elif event.key == pygame.K_RIGHT:
                        real_time_speed = min(real_time_speed * 1.5, 10_000.0)
                    elif event.key == pygame.K_LEFT:
                        real_time_speed = max(real_time_speed / 1.5, 0.1)
                    elif event.key == pygame.K_UP:
                        real_time_speed = min(real_time_speed * 2.0, 10_000.0)
                    elif event.key == pygame.K_DOWN:
                        real_time_speed = max(real_time_speed / 2.0, 0.1)
                    elif event.key == pygame.K_c:
                        toggle_camera()
            elif event.type == pygame.MOUSEBUTTONDOWN:
                if event.button == 1 and state == "running":
                    if not is_over_button(event.pos):
                        clicked_marker = marker_hit_test(event.pos)
                        if clicked_marker is not None:
                            is_now_pinned = toggle_marker_pin(clicked_marker)
                            if is_now_pinned:
                                refresh_pinned_marker(clicked_marker)
                            status = "pinned" if is_now_pinned else "unpinned"
                            pin_feedback_text = f"{marker_display_name(clicked_marker)} {status}"
                            pin_feedback_time = time.perf_counter()
                        else:
                            is_dragging_camera = True
                            drag_last_pos = event.pos
                            camera_mode = "manual"
                            camera_target[:] = camera_center
                elif event.button == 4 and state == "running":
                    ppm_target = clamp(ppm_target * 1.1, MIN_PPM, MAX_PPM)
                elif event.button == 5 and state == "running":
                    ppm_target = clamp(ppm_target / 1.1, MIN_PPM, MAX_PPM)
            elif event.type == pygame.MOUSEBUTTONUP:
                if event.button == 1:
                    is_dragging_camera = False
            elif event.type == pygame.MOUSEMOTION:
                if is_dragging_camera and state == "running":
                    dx = event.pos[0] - drag_last_pos[0]
                    dy = event.pos[1] - drag_last_pos[1]
                    if dx != 0 or dy != 0:
                        camera_center[0] -= dx / ppm
                        camera_center[1] += dy / ppm
                        camera_target[:] = camera_center
                        drag_last_pos = event.pos
            elif event.type == pygame.MOUSEWHEEL:
                if state == "running" and event.y != 0:
                    zoom_factor = 1.1 ** event.y
                    ppm_target = clamp(ppm_target * zoom_factor, MIN_PPM, MAX_PPM)
            if state == "menu":
                for btn in menu_buttons:
                    btn.handle_event(event)
            elif state == "running":
                for btn in sim_buttons:
                    btn.handle_event(event)

        if state == "menu":
            now_menu = time.perf_counter()
            menu_frame_dt = min(now_menu - menu_last_time, 0.05)
            menu_last_time = now_menu
            menu_mouse_pos = pygame.mouse.get_pos()
            for layer in menu_parallax_layers:
                layer.advance(menu_frame_dt)

            center_x = WIDTH * 0.5
            center_y = HEIGHT * 0.5
            target_offset_x = (menu_mouse_pos[0] - center_x) / max(1.0, WIDTH)
            target_offset_y = (menu_mouse_pos[1] - center_y) / max(1.0, HEIGHT)
            smoothing = 1.0 - math.exp(-menu_frame_dt * 6.0) if menu_frame_dt > 0.0 else 1.0
            menu_mouse_offset[0] += (target_offset_x - menu_mouse_offset[0]) * smoothing
            menu_mouse_offset[1] += (target_offset_y - menu_mouse_offset[1]) * smoothing

            screen.blit(menu_background, (0, 0))
            for layer in menu_parallax_layers:
                layer.draw(screen, (menu_mouse_offset[0], menu_mouse_offset[1]))

            title_surf = title_font.render(menu_title_text, True, MENU_TITLE_COLOR)
            title_rect = title_surf.get_rect(center=(WIDTH // 2, title_y))
            screen.blit(title_surf, title_rect)

            subtitle_surf = subtitle_font.render(menu_subtitle_text, True, MENU_SUBTITLE_COLOR)
            subtitle_rect = subtitle_surf.get_rect(center=(WIDTH // 2, subtitle_y))
            screen.blit(subtitle_surf, subtitle_rect)

            draw_menu_planet(screen, planet_center, menu_planet_diameter, image=menu_planet_image)

            for btn in menu_buttons:
                btn.draw(screen, menu_button_font, menu_mouse_pos)

            panel_lines = [scenario_panel_title, *scenario_help_lines]
            if panel_lines:
                panel_padding = 14
                line_height = scenario_font.get_linesize()
                panel_width = max(scenario_font.size(line)[0] for line in panel_lines) + panel_padding * 2
                panel_height = line_height * len(panel_lines) + panel_padding * 2
                panel_surface = pygame.Surface((panel_width, panel_height), pygame.SRCALPHA)
                pygame.draw.rect(
                    panel_surface,
                    LABEL_BACKGROUND_COLOR,
                    panel_surface.get_rect(),
                    border_radius=12,
                )
                y = panel_padding
                for idx, line in enumerate(panel_lines):
                    if idx == 0:
                        color = HUD_TEXT_COLOR
                    else:
                        scenario_key = SCENARIO_DISPLAY_ORDER[idx - 1]
                        color = HUD_TEXT_COLOR if scenario_key == current_scenario_key else MENU_SUBTITLE_COLOR
                    text_surf = scenario_font.render(line, True, color)
                    panel_surface.blit(text_surf, (panel_padding, y))
                    y += line_height
                panel_rect = panel_surface.get_rect()
                panel_rect.topleft = (20, HEIGHT - panel_height - 20)
                screen.blit(panel_surface, panel_rect)

            if scenario_flash_text and now_menu - scenario_flash_time < SCENARIO_FLASH_DURATION:
                flash_surf = scenario_font.render(scenario_flash_text, True, MENU_TITLE_COLOR)
                flash_rect = flash_surf.get_rect(center=(WIDTH // 2, menu_button_y - 40))
                screen.blit(flash_surf, flash_rect)

            # --- FPS Counter ---
            fps_value = clock.get_fps()
            fps_text = font_fps.render(f"FPS: {fps_value:.1f}", True, (140, 180, 220))
            # placera i nedre högra hörnet
            text_rect = fps_text.get_rect(bottomright=(WIDTH - 10, HEIGHT - 10))
            screen.blit(fps_text, text_rect)


            pygame.display.flip()
            clock.tick(240)
            continue

        # --- Fysik ackumulator ---
        now = time.perf_counter()
        frame_dt_real = now - last_time
        last_time = now
        sim_dt_target = frame_dt_real * real_time_speed
        accumulator += sim_dt_target

        if paused:
            accumulator = 0.0

        time_to_simulate = accumulator if not paused else 0.0
        if time_to_simulate > 0.0:
            steps_needed = max(1, math.ceil(time_to_simulate / DT_PHYS))
            steps_to_run = min(steps_needed, MAX_SUBSTEPS)
            dt_step = time_to_simulate / steps_to_run

            for _ in range(steps_to_run):
                r, v = rk4_step(r, v, dt_step)
                t_sim += dt_step
                rmag = float(np.linalg.norm(r))
                event_logged = False
                event_type: str | None = None
                prev_radius = prev_r
                dr = None
                if prev_radius is not None:
                    dr = rmag - prev_radius
                    if prev_dr is not None:
                        if prev_dr < 0.0 and dr >= 0.0:
                            event_type = "pericenter"
                        elif prev_dr > 0.0 and dr <= 0.0:
                            event_type = "apocenter"
                prev_dr = dr
                prev_r = rmag

                if event_type is not None:
                    orbit_markers.append((event_type, float(r[0]), float(r[1]), rmag))
                    refresh_pinned_marker(event_type)

                trail_history.append((float(r[0]), float(r[1]), time.perf_counter()))

                if logger is not None:
                    log_step_counter += 1
                    vmag = float(np.linalg.norm(v))
                    eps = float(energy_specific(r, v))
                    e_val = float(eccentricity(r, v))

                    if event_type is not None:
                        logger.log_event(
                            [
                                float(t_sim),
                                event_type,
                                rmag,
                                vmag,
                                json.dumps({"ecc": e_val, "energy": eps}),
                            ]
                        )
                        event_logged = True

                    if not impact_logged and rmag <= EARTH_RADIUS:
                        logger.log_event(
                            [
                                float(t_sim),
                                "impact",
                                rmag,
                                vmag,
                                json.dumps({"penetration": EARTH_RADIUS - rmag, "energy": eps}),
                            ]
                        )
                        impact_logged = True
                        event_logged = True

                    if not escape_logged and eps > 0.0 and rmag > escape_radius_limit:
                        logger.log_event(
                            [
                                float(t_sim),
                                "escape",
                                rmag,
                                vmag,
                                json.dumps({"energy": eps, "ecc": e_val}),
                            ]
                        )
                        escape_logged = True
                        event_logged = True

                    if log_step_counter >= LOG_EVERY_STEPS or event_logged:
                        log_state(dt_step)
                        log_step_counter = 0

            accumulator = 0.0

        now_time = time.perf_counter()
        cutoff_time = now_time - TRAIL_MAX_DURATION
        while trail_history and trail_history[0][2] < cutoff_time:
            trail_history.popleft()

        # --- Render ---
        # Smooth zoom mot mål
        ppm += (ppm_target - ppm) * 0.1
        ppm = clamp(ppm, MIN_PPM, MAX_PPM)

        # Kamera-targets
        if camera_mode == "earth":
            view_offset = (HEIGHT * 0.08) / max(ppm, 1e-6)
            camera_target[:] = (0.0, view_offset)
        elif camera_mode == "satellite":
            camera_target[:] = (r[0], r[1])
        else:
            camera_target[:] = camera_center
        camera_center += (camera_target - camera_center) * 0.1

        # Bakgrund
        screen.blit(gradient_bg, (0, 0))
        draw_starfield(screen, camera_center, ppm)

        camera_center_tuple = (float(camera_center[0]), float(camera_center[1]))
        mouse_pos = pygame.mouse.get_pos()
        rmag = float(np.linalg.norm(r))
        earth_screen_pos = world_to_screen(0.0, 0.0, ppm, camera_center_tuple)

        if orbit_prediction_points:
            if orbit_prediction_period is None or orbit_prediction_period <= 0.0:
                reveal_fraction = 1.0
            else:
                reveal_fraction = clamp(t_sim / orbit_prediction_period, 0.0, 1.0)
            total_points = len(orbit_prediction_points)
            if reveal_fraction >= 1.0:
                subset = orbit_prediction_points
            else:
                max_index = max(2, int(total_points * reveal_fraction))
                subset = orbit_prediction_points[:max_index]
            sampled_points = downsample_points(subset, MAX_RENDERED_ORBIT_POINTS)
            screen_points = [
                world_to_screen(px, py, ppm, camera_center_tuple)
                for px, py in sampled_points
            ]
            if len(screen_points) >= 2:
                draw_orbit_line(orbit_layer, ORBIT_PRIMARY_COLOR, screen_points, ORBIT_LINE_WIDTH)
                orbit_drawn = True

        if orbit_drawn:
            screen.blit(orbit_layer, (0, 0))

        earth_radius_px = max(1, int(EARTH_RADIUS * ppm))
        draw_earth(screen, earth_screen_pos, earth_radius_px)

        if len(trail_history) >= 2:
            trail_points: list[tuple[tuple[int, int], int]] = []
            for px, py, ts in trail_history:
                age = now_time - ts
                if age > TRAIL_MAX_DURATION:
                    continue
                point = world_to_screen(px, py, ppm, camera_center_tuple)
                alpha = int(255 * clamp(1.0 - age / TRAIL_MAX_DURATION, 0.0, 1.0))
                trail_points.append((point, alpha))
            if len(trail_points) >= 2:
                for (p1, a1), (p2, a2) in zip(trail_points[:-1], trail_points[1:]):
                    alpha = min(a1, a2)
                    if alpha <= 0:
                        continue
                    color = (*TRAIL_COLOR, alpha)
                    pygame.draw.line(trail_surface, color, p1, p2, 2)
                trail_drawn = True
        if trail_drawn:
            screen.blit(trail_surface, (0, 0))

        sat_pos = world_to_screen(r[0], r[1], ppm, camera_center_tuple)
        sat_radius_px = compute_satellite_radius(rmag)
        draw_satellite(screen, sat_pos, earth_screen_pos, sat_radius_px)

        hovered_marker: tuple[str, tuple[int, int], float] | None = None
        hovered_distance = float("inf")
<<<<<<< HEAD
        pinned_label_entries: list[tuple[str, tuple[int, int], float]] = []
=======
>>>>>>> 10648761
        if orbit_markers:
            markers_snapshot = list(orbit_markers)
            latest_index: dict[str, int] = {}
            for idx, (marker_type, _, _, _) in enumerate(markers_snapshot):
                latest_index[marker_type] = idx
            for idx, (marker_type, mx, my, mr) in enumerate(markers_snapshot):
                marker_pos = world_to_screen(mx, my, ppm, camera_center_tuple)
                dist_to_mouse = math.hypot(
                    marker_pos[0] - mouse_pos[0], marker_pos[1] - mouse_pos[1]
                )
                hovered = dist_to_mouse <= LABEL_MARKER_HOVER_RADIUS
<<<<<<< HEAD
                is_latest = latest_index.get(marker_type) == idx
                is_pinned = marker_type in pinned_markers and is_latest
                alpha = LABEL_MARKER_HOVER_ALPHA if hovered else LABEL_MARKER_ALPHA
                radius = LABEL_MARKER_HOVER_RADIUS_PIXELS if hovered else 4
                pin_color = LABEL_MARKER_PINNED_PIN_COLOR if is_pinned else LABEL_MARKER_COLOR
                if is_pinned:
                    alpha = max(alpha, 240)
                    radius = max(radius, LABEL_MARKER_PINNED_RADIUS_PIXELS)
                    pygame.draw.circle(
                        label_layer,
                        (*LABEL_MARKER_PINNED_GLOW_COLOR, LABEL_MARKER_PINNED_GLOW_ALPHA),
                        marker_pos,
                        LABEL_MARKER_PINNED_GLOW_RADIUS,
                    )
                    pygame.draw.circle(
                        label_layer,
                        (*LABEL_MARKER_PINNED_GLOW_COLOR, LABEL_MARKER_PINNED_OUTLINE_ALPHA),
                        marker_pos,
                        radius + 4,
                        2,
                    )
                    pinned_label_entries.append((marker_type, marker_pos, mr))
                draw_marker_pin(
                    label_layer,
                    marker_pos,
                    color=pin_color,
=======
                alpha = LABEL_MARKER_HOVER_ALPHA if hovered else LABEL_MARKER_ALPHA
                radius = LABEL_MARKER_HOVER_RADIUS_PIXELS if hovered else 4
                draw_marker_pin(
                    label_layer,
                    marker_pos,
                    color=LABEL_MARKER_COLOR,
>>>>>>> 10648761
                    alpha=alpha,
                    orientation=marker_type,
                )
                pygame.draw.circle(
                    label_layer,
<<<<<<< HEAD
                    (*pin_color, alpha),
=======
                    (*LABEL_MARKER_COLOR, alpha),
>>>>>>> 10648761
                    marker_pos,
                    radius,
                )
                if hovered:
                    if dist_to_mouse < hovered_distance:
                        hovered_distance = dist_to_mouse
                        hovered_marker = (marker_type, marker_pos, mr)
                    pygame.draw.circle(
                        label_layer,
<<<<<<< HEAD
                        (*pin_color, int(alpha * 0.4)),
=======
                        (*LABEL_MARKER_COLOR, int(alpha * 0.4)),
>>>>>>> 10648761
                        marker_pos,
                        radius + 4,
                        1,
                    )
                labels_drawn = True

<<<<<<< HEAD
        visible_labels: list[tuple[str, tuple[int, int], float, bool]] = []
        for entry in pinned_label_entries:
            visible_labels.append((*entry, True))
        if hovered_marker is not None:
            if not any(entry[0] == hovered_marker[0] for entry in pinned_label_entries):
                visible_labels.append((*hovered_marker, False))

        for marker_type, marker_pos, mr, is_pinned_label in visible_labels:
            render_marker_label(
                label_layer,
                marker_type,
                marker_pos,
                mr,
                pinned=is_pinned_label,
            )
=======
        if hovered_marker is not None:
            marker_type, marker_pos, mr = hovered_marker
            label = "Periapsis" if marker_type == "pericenter" else "Apoapsis"
            altitude_km = (mr - EARTH_RADIUS) / 1_000.0
            text = f"{label}: {altitude_km:,.1f} km"
            text_surf = font.render(text, True, LABEL_TEXT_COLOR)
            if HUD_TEXT_ALPHA < 255:
                text_surf.set_alpha(HUD_TEXT_ALPHA)
            padding = 6
            bg_rect = pygame.Rect(
                0,
                0,
                text_surf.get_width() + padding * 2,
                text_surf.get_height() + padding * 2,
            )
            direction = -1 if marker_type == "pericenter" else 1
            line_length = 18
            anchor_y = marker_pos[1] + direction * line_length
            bg_rect.center = (
                marker_pos[0],
                int(anchor_y + direction * (bg_rect.height / 2 + 6)),
            )
            pygame.draw.line(
                label_layer,
                (*LABEL_MARKER_COLOR, int(LABEL_MARKER_ALPHA * 0.6)),
                marker_pos,
                (marker_pos[0], anchor_y),
                2,
            )
            pygame.draw.rect(
                label_layer,
                LABEL_BACKGROUND_COLOR,
                bg_rect,
                border_radius=10,
            )
            label_layer.blit(text_surf, (bg_rect.left + padding, bg_rect.top + padding))
>>>>>>> 10648761
        if labels_drawn:
            screen.blit(label_layer, (0, 0))

        if pin_feedback_text is not None:
            elapsed_feedback = now_time - pin_feedback_time
            if elapsed_feedback < MARKER_PIN_FEEDBACK_DURATION:
                fade = clamp(1.0 - elapsed_feedback / MARKER_PIN_FEEDBACK_DURATION, 0.0, 1.0)
                feedback_alpha = int(255 * fade)
                feedback_text_surf = scenario_font.render(pin_feedback_text, True, LABEL_TEXT_COLOR)
                if feedback_alpha < 255:
                    feedback_text_surf = feedback_text_surf.copy()
                    feedback_text_surf.set_alpha(feedback_alpha)
                padding_x = 18
                padding_y = 8
                bubble_width = feedback_text_surf.get_width() + padding_x * 2
                bubble_height = feedback_text_surf.get_height() + padding_y * 2
                bubble = pygame.Surface((bubble_width, bubble_height), pygame.SRCALPHA)
                pygame.draw.rect(
                    bubble,
                    (*LABEL_MARKER_PINNED_GLOW_COLOR, int(feedback_alpha * 0.45)),
                    bubble.get_rect(),
                    border_radius=18,
                )
                bubble.blit(feedback_text_surf, (padding_x, padding_y))
                bubble_rect = bubble.get_rect(center=(WIDTH // 2, int(HEIGHT * 0.18)))
                screen.blit(bubble, bubble_rect)
            else:
                pin_feedback_text = None

        # HUD
        vmag = float(np.linalg.norm(v))
        eps = energy_specific(r, v)
        e = eccentricity(r, v)
        altitude_km = (rmag - EARTH_RADIUS) / 1_000.0
        scenario = get_current_scenario()
        hud_lines = [
            f"Scenario: {scenario.name}",
            f"t {t_sim:,.0f} s   ×{real_time_speed:.1f}",
            f"alt {altitude_km:,.1f} km",
            f"|v| {vmag:,.1f} m/s   e {e:.3f}",
            f"ε {eps: .2e} J/kg",
        ]
        padding_x = 16
        padding_y = 14
        line_height = font.get_linesize()
        hud_width = max(font.size(line)[0] for line in hud_lines) + padding_x * 2
        hud_height = line_height * len(hud_lines) + padding_y
        hud_surface = pygame.Surface((hud_width, hud_height), pygame.SRCALPHA)
        pygame.draw.rect(
            hud_surface,
            LABEL_BACKGROUND_COLOR,
            hud_surface.get_rect(),
            border_radius=14,
        )
        for index, line in enumerate(hud_lines):
            text_surf = font.render(line, True, HUD_TEXT_COLOR)
            if HUD_TEXT_ALPHA < 255:
                text_surf.set_alpha(HUD_TEXT_ALPHA)
            hud_surface.blit(
                text_surf,
                (padding_x, int(padding_y / 2) + index * line_height),
            )
        screen.blit(hud_surface, (20, 20))

        for btn in sim_buttons:
            btn.draw(screen, font, mouse_pos)

        panel_lines = [scenario_panel_title, *scenario_help_lines]
        if panel_lines:
            panel_padding = 14
            line_height = scenario_font.get_linesize()
            panel_width = max(scenario_font.size(line)[0] for line in panel_lines) + panel_padding * 2
            panel_height = line_height * len(panel_lines) + panel_padding * 2
            panel_surface = pygame.Surface((panel_width, panel_height), pygame.SRCALPHA)
            pygame.draw.rect(
                panel_surface,
                LABEL_BACKGROUND_COLOR,
                panel_surface.get_rect(),
                border_radius=12,
            )
            y = panel_padding
            for idx, line in enumerate(panel_lines):
                if idx == 0:
                    color = HUD_TEXT_COLOR
                else:
                    scenario_key = SCENARIO_DISPLAY_ORDER[idx - 1]
                    color = HUD_TEXT_COLOR if scenario_key == current_scenario_key else MENU_SUBTITLE_COLOR
                text_surf = scenario_font.render(line, True, color)
                panel_surface.blit(text_surf, (panel_padding, y))
                y += line_height
            panel_rect = panel_surface.get_rect()
            panel_rect.topleft = (20, HEIGHT - panel_height - 20)
            screen.blit(panel_surface, panel_rect)

        if scenario_flash_text and now_time - scenario_flash_time < SCENARIO_FLASH_DURATION:
            flash_surf = scenario_font.render(scenario_flash_text, True, HUD_TEXT_COLOR)
            flash_rect = flash_surf.get_rect(center=(WIDTH // 2, 40))
            screen.blit(flash_surf, flash_rect)

        fps_value = clock.get_fps()
        fps_text = font_fps.render(f"FPS: {fps_value:.1f}", True, HUD_TEXT_COLOR)
        if FPS_TEXT_ALPHA < 255:
            fps_text.set_alpha(FPS_TEXT_ALPHA)
        fps_rect = fps_text.get_rect(bottomright=(WIDTH - 16, HEIGHT - 16))
        screen.blit(fps_text, fps_rect)

        pygame.display.flip()
        clock.tick()

if __name__ == "__main__":
    try:
        main()
    except KeyboardInterrupt:
        pygame.quit()
        sys.exit()<|MERGE_RESOLUTION|>--- conflicted
+++ resolved
@@ -557,7 +557,6 @@
 LABEL_MARKER_PIN_WIDTH = 10
 LABEL_MARKER_PIN_HEIGHT = 16
 LABEL_MARKER_PIN_OFFSET = 6
-<<<<<<< HEAD
 LABEL_MARKER_PINNED_PIN_COLOR = (248, 252, 255)
 LABEL_MARKER_PINNED_GLOW_COLOR = (255, 255, 255)
 LABEL_MARKER_PINNED_GLOW_ALPHA = 90
@@ -568,8 +567,6 @@
 LABEL_PINNED_BADGE_COLOR = (255, 255, 255, 220)
 LABEL_PINNED_BADGE_TEXT_COLOR = (18, 36, 64)
 MARKER_PIN_FEEDBACK_DURATION = 1.6
-=======
->>>>>>> 10648761
 FPS_TEXT_ALPHA = int(255 * 0.6)
 STARFIELD_PARALLAX = 0.12
 
@@ -1629,10 +1626,7 @@
 
         hovered_marker: tuple[str, tuple[int, int], float] | None = None
         hovered_distance = float("inf")
-<<<<<<< HEAD
         pinned_label_entries: list[tuple[str, tuple[int, int], float]] = []
-=======
->>>>>>> 10648761
         if orbit_markers:
             markers_snapshot = list(orbit_markers)
             latest_index: dict[str, int] = {}
@@ -1644,7 +1638,6 @@
                     marker_pos[0] - mouse_pos[0], marker_pos[1] - mouse_pos[1]
                 )
                 hovered = dist_to_mouse <= LABEL_MARKER_HOVER_RADIUS
-<<<<<<< HEAD
                 is_latest = latest_index.get(marker_type) == idx
                 is_pinned = marker_type in pinned_markers and is_latest
                 alpha = LABEL_MARKER_HOVER_ALPHA if hovered else LABEL_MARKER_ALPHA
@@ -1671,24 +1664,12 @@
                     label_layer,
                     marker_pos,
                     color=pin_color,
-=======
-                alpha = LABEL_MARKER_HOVER_ALPHA if hovered else LABEL_MARKER_ALPHA
-                radius = LABEL_MARKER_HOVER_RADIUS_PIXELS if hovered else 4
-                draw_marker_pin(
-                    label_layer,
-                    marker_pos,
-                    color=LABEL_MARKER_COLOR,
->>>>>>> 10648761
                     alpha=alpha,
                     orientation=marker_type,
                 )
                 pygame.draw.circle(
                     label_layer,
-<<<<<<< HEAD
                     (*pin_color, alpha),
-=======
-                    (*LABEL_MARKER_COLOR, alpha),
->>>>>>> 10648761
                     marker_pos,
                     radius,
                 )
@@ -1698,18 +1679,13 @@
                         hovered_marker = (marker_type, marker_pos, mr)
                     pygame.draw.circle(
                         label_layer,
-<<<<<<< HEAD
                         (*pin_color, int(alpha * 0.4)),
-=======
-                        (*LABEL_MARKER_COLOR, int(alpha * 0.4)),
->>>>>>> 10648761
                         marker_pos,
                         radius + 4,
                         1,
                     )
                 labels_drawn = True
 
-<<<<<<< HEAD
         visible_labels: list[tuple[str, tuple[int, int], float, bool]] = []
         for entry in pinned_label_entries:
             visible_labels.append((*entry, True))
@@ -1725,44 +1701,6 @@
                 mr,
                 pinned=is_pinned_label,
             )
-=======
-        if hovered_marker is not None:
-            marker_type, marker_pos, mr = hovered_marker
-            label = "Periapsis" if marker_type == "pericenter" else "Apoapsis"
-            altitude_km = (mr - EARTH_RADIUS) / 1_000.0
-            text = f"{label}: {altitude_km:,.1f} km"
-            text_surf = font.render(text, True, LABEL_TEXT_COLOR)
-            if HUD_TEXT_ALPHA < 255:
-                text_surf.set_alpha(HUD_TEXT_ALPHA)
-            padding = 6
-            bg_rect = pygame.Rect(
-                0,
-                0,
-                text_surf.get_width() + padding * 2,
-                text_surf.get_height() + padding * 2,
-            )
-            direction = -1 if marker_type == "pericenter" else 1
-            line_length = 18
-            anchor_y = marker_pos[1] + direction * line_length
-            bg_rect.center = (
-                marker_pos[0],
-                int(anchor_y + direction * (bg_rect.height / 2 + 6)),
-            )
-            pygame.draw.line(
-                label_layer,
-                (*LABEL_MARKER_COLOR, int(LABEL_MARKER_ALPHA * 0.6)),
-                marker_pos,
-                (marker_pos[0], anchor_y),
-                2,
-            )
-            pygame.draw.rect(
-                label_layer,
-                LABEL_BACKGROUND_COLOR,
-                bg_rect,
-                border_radius=10,
-            )
-            label_layer.blit(text_surf, (bg_rect.left + padding, bg_rect.top + padding))
->>>>>>> 10648761
         if labels_drawn:
             screen.blit(label_layer, (0, 0))
 
