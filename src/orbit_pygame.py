# src/orbit_pygame.py
import json
import math
import os
import random
import time
import pygame
from pygame.locals import *  # noqa: F401,F403 - required for constants such as FULLSCREEN
import sys
import numpy as np
from collections import deque
from dataclasses import dataclass
from functools import lru_cache

from logging_utils import RunLogger


def create_vertical_gradient(
    width: int,
    height: int,
    top_color: tuple[int, int, int],
    bottom_color: tuple[int, int, int],
) -> pygame.Surface:
    surface = pygame.Surface((width, height))
    for y in range(height):
        ratio = y / max(1, height - 1)
        color = tuple(
            int(top_color[i] + (bottom_color[i] - top_color[i]) * ratio)
            for i in range(3)
        )
        pygame.draw.line(surface, color, (0, y), (width, y))
    return surface.convert()


def draw_text_with_shadow(
    surface: pygame.Surface,
    font: pygame.font.Font,
    text: str,
    position: tuple[int, int],
    *,
    shadow: bool = False,
) -> None:
    text_surf = font.render(text, True, HUD_TEXT_COLOR)
    if HUD_TEXT_ALPHA < 255:
        text_surf.set_alpha(HUD_TEXT_ALPHA)
    if shadow:
        shadow_color = HUD_SHADOW_COLOR[:3]
        shadow_surf = font.render(text, True, shadow_color)
        if len(HUD_SHADOW_COLOR) == 4:
            shadow_surf.set_alpha(HUD_SHADOW_COLOR[3])
        x, y = position
        surface.blit(shadow_surf, (x + 1, y + 1))
    surface.blit(text_surf, position)


def _lerp_color(c1: tuple[int, int, int], c2: tuple[int, int, int], t: float) -> tuple[int, int, int]:
    return tuple(int(c1[i] + (c2[i] - c1[i]) * t) for i in range(3))


@lru_cache(maxsize=128)
def _planet_surface(radius: int) -> pygame.Surface:
    if radius <= 0:
        return pygame.Surface((1, 1), pygame.SRCALPHA)

    outer_radius = max(radius * 3, radius + 12)
    size = outer_radius * 2
    surface = pygame.Surface((size, size), pygame.SRCALPHA)
    center = outer_radius

    inner_halo_radius = max(radius * 2, radius + 4)
    outer_halo_radius = max(radius * 3, inner_halo_radius + 4)

    pygame.draw.circle(surface, INNER_HALO_COLOR, (center, center), inner_halo_radius)
    pygame.draw.circle(surface, OUTER_HALO_COLOR, (center, center), outer_halo_radius)

    diameter = radius * 2
    planet_surface = pygame.Surface((diameter, diameter), pygame.SRCALPHA)
    planet_center = radius - 0.5
    for y in range(diameter):
        for x in range(diameter):
            dx = x - planet_center
            dy = y - planet_center
            dist = math.hypot(dx, dy)
            if dist > radius:
                continue
            t = dist / max(1, radius)
            if t <= 0.5:
                color = _lerp_color(PLANET_COLOR_CORE, PLANET_COLOR_MID, t / 0.5)
            else:
                color = _lerp_color(PLANET_COLOR_MID, PLANET_COLOR_EDGE, (t - 0.5) / 0.5)
            planet_surface.set_at((x, y), (*color, 255))

    surface.blit(planet_surface, (center - radius, center - radius))
    return surface


def draw_earth(surface: pygame.Surface, position: tuple[int, int], radius: int) -> None:
    if radius <= 0:
        return
    earth_surface = _planet_surface(radius)
    rect = earth_surface.get_rect(center=position)
    surface.blit(earth_surface, rect)


@lru_cache(maxsize=64)
def _satellite_surface(radius: int) -> pygame.Surface:
    size = radius * 4
    surface = pygame.Surface((size, size), pygame.SRCALPHA)
    center = size // 2
    light_dir = SAT_LIGHT_DIR
    length = math.hypot(light_dir[0], light_dir[1])
    if length != 0:
        light_dir = (light_dir[0] / length, light_dir[1] / length)
    for y in range(size):
        for x in range(size):
            dx = x - center + 0.5
            dy = y - center + 0.5
            dist = math.hypot(dx, dy)
            if dist > radius:
                continue
            t = dist / max(1, radius)
            base_color = _lerp_color(SAT_COLOR_CORE, SAT_COLOR_EDGE, t)
            nx = dx / max(1e-6, radius)
            ny = dy / max(1e-6, radius)
            dot = max(0.0, nx * light_dir[0] + ny * light_dir[1])
            rim = min(1.0, (t ** 1.5) * (dot ** 2) * 2.0)
            color = _lerp_color(base_color, SAT_HIGHLIGHT_COLOR, rim)
            surface.set_at((x, y), (*color, 255))
    return surface


def draw_satellite(
    surface: pygame.Surface,
    position: tuple[int, int],
    planet_position: tuple[int, int] | None,
    radius: int,
) -> None:
    if radius <= 0:
        return

    if planet_position is not None:
        dx = planet_position[0] - position[0]
        dy = planet_position[1] - position[1]
        distance = math.hypot(dx, dy)
        if distance != 0:
            offset_scale = radius * 0.6
            offset_x = int(dx / distance * offset_scale)
            offset_y = int(dy / distance * offset_scale)
        else:
            offset_x = offset_y = 0
        shadow_surface = pygame.Surface((radius * 4, radius * 4), pygame.SRCALPHA)
        pygame.draw.circle(
            shadow_surface,
            SAT_SHADOW_COLOR,
            (radius * 2, radius * 2),
            radius,
        )
        shadow_rect = shadow_surface.get_rect(
            center=(position[0] + offset_x, position[1] + offset_y)
        )
        surface.blit(shadow_surface, shadow_rect)

    sat_surface = _satellite_surface(radius)
    sat_rect = sat_surface.get_rect(center=position)
    surface.blit(sat_surface, sat_rect)


def draw_menu_planet(
    surface: pygame.Surface,
    center: tuple[int, int],
    diameter: int,
    *,
    image: pygame.Surface | None = None,
) -> None:
    if diameter <= 0:
        return

    if image is not None:
        width, height = image.get_size()
        scale = diameter / max(width, height)
        new_size = (
            max(1, int(width * scale)),
            max(1, int(height * scale)),
        )
        scaled = pygame.transform.smoothscale(image, new_size)
        rect = scaled.get_rect(center=center)
        surface.blit(scaled, rect)
        return

    radius = diameter // 2
    glow_radius = int(radius * 1.35)
    placeholder_surface = pygame.Surface((glow_radius * 2, glow_radius * 2), pygame.SRCALPHA)
    pygame.draw.circle(
        placeholder_surface,
        MENU_PLANET_GLOW_COLOR,
        (glow_radius, glow_radius),
        glow_radius,
    )

    planet_surface = _planet_surface(radius)
    planet_rect = planet_surface.get_rect(center=(glow_radius, glow_radius))
    placeholder_surface.blit(planet_surface, planet_rect)

    orbit_surface = pygame.Surface((glow_radius * 2, glow_radius * 2), pygame.SRCALPHA)
    orbit_rect = pygame.Rect(0, 0, int(radius * 2.6), int(radius * 1.6))
    orbit_rect.center = (glow_radius, glow_radius + MENU_PLANET_ORBIT_OFFSET)
    pygame.draw.ellipse(
        orbit_surface,
        MENU_PLANET_RING_COLOR,
        orbit_rect,
        MENU_PLANET_RING_WIDTH,
    )
    orbit_surface = pygame.transform.rotate(orbit_surface, -18)
    placeholder_surface.blit(orbit_surface, (0, 0))

    satellite_radius = max(3, radius // 7)
    satellite_angle = math.radians(32)
    satellite_distance = radius + int(radius * 0.55)
    satellite_pos = (
        glow_radius + int(math.cos(satellite_angle) * satellite_distance),
        glow_radius - int(math.sin(satellite_angle) * satellite_distance),
    )
    pygame.draw.circle(
        placeholder_surface,
        MENU_PLANET_RING_COLOR,
        satellite_pos,
        satellite_radius,
    )

    placeholder_surface.set_alpha(MENU_PLANET_PLACEHOLDER_ALPHA)
    surface.blit(placeholder_surface, placeholder_surface.get_rect(center=center))


def draw_velocity_arrow(surface: pygame.Surface, start: tuple[int, int], end: tuple[int, int], head_length: int, head_angle: float) -> None:
    pygame.draw.line(surface, VEL_COLOR, start, end, 2)
    angle = math.atan2(start[1] - end[1], end[0] - start[0])
    left = (
        int(end[0] - head_length * math.cos(angle - head_angle)),
        int(end[1] + head_length * math.sin(angle - head_angle)),
    )
    right = (
        int(end[0] - head_length * math.cos(angle + head_angle)),
        int(end[1] + head_length * math.sin(angle + head_angle)),
    )
    pygame.draw.polygon(surface, VEL_COLOR, [end, left, right])


def generate_starfield(num_stars: int) -> list[dict[str, object]]:
    stars: list[dict[str, object]] = []
    for _ in range(num_stars):
        x = random.uniform(0, WIDTH)
        y = random.uniform(0, HEIGHT)
        radius = random.choice([1, 1, 1, 2])
        alpha = random.randint(80, 150)
        base = random.randint(200, 240)
        color = (
            max(0, base - random.randint(10, 25)),
            max(0, base - random.randint(5, 15)),
            base,
        )
        star_surface = pygame.Surface((radius * 2, radius * 2), pygame.SRCALPHA)
        pygame.draw.circle(
            star_surface,
            (*color, alpha),
            (radius, radius),
            radius,
        )
        stars.append(
            {
                "pos": (x, y),
                "surface": star_surface,
                "radius": radius,
            }
        )
    return stars


def draw_starfield(surface: pygame.Surface, camera_center: np.ndarray, ppm: float) -> None:
    offset_x = camera_center[0] * ppm * STARFIELD_PARALLAX
    offset_y = camera_center[1] * ppm * STARFIELD_PARALLAX
    for star in STARFIELD:
        base_x, base_y = star["pos"]  # type: ignore[index]
        star_surface = star["surface"]  # type: ignore[index]
        radius = star["radius"]  # type: ignore[index]
        sx = int((base_x - offset_x) % WIDTH)
        sy = int((base_y + offset_y) % HEIGHT)
        surface.blit(star_surface, (sx - radius, sy - radius))


<<<<<<< HEAD
def load_font(preferred_names: list[str], size: int, *, bold: bool = False) -> pygame.font.Font:
    for name in preferred_names:
        try:
            match = pygame.font.match_font(name, bold=bold)
        except Exception:
            match = None
        if match:
            return pygame.font.Font(match, size)
    fallback_name = preferred_names[0] if preferred_names else None
    return pygame.font.SysFont(fallback_name, size, bold=bold)

=======
def load_menu_planet_image() -> pygame.Surface | None:
    """Load the optional menu planet image if it has been provided."""

    if os.path.exists(MENU_PLANET_IMAGE_PATH):
        try:
            return pygame.image.load(MENU_PLANET_IMAGE_PATH).convert_alpha()
        except pygame.error:
            # If the file exists but cannot be loaded, fall back to placeholder graphics.
            return None
    return None


def draw_menu_planet(
    surface: pygame.Surface,
    center: tuple[int, int],
    base_radius: int,
    *,
    planet_image: pygame.Surface | None = None,
) -> None:
    """Render the hero planet graphic for the main menu.

    If an external image is supplied it will be rendered centered at ``center``.
    Otherwise a placeholder planet and orbit will be drawn so the menu keeps its
    composition until the asset is available.
    """

    orbit_surface = pygame.Surface((base_radius * 6, base_radius * 6), pygame.SRCALPHA)
    ellipse_rect = orbit_surface.get_rect().inflate(-base_radius * 1.2, -base_radius * 2.0)
    orbit_color = (*MENU_PLANET_ORBIT_COLOR, MENU_PLANET_ORBIT_ALPHA)
    pygame.draw.ellipse(orbit_surface, orbit_color, ellipse_rect, width=4)
    orbit_surface = pygame.transform.rotate(orbit_surface, -18)
    orbit_rect = orbit_surface.get_rect(center=center)
    surface.blit(orbit_surface, orbit_rect)

    if planet_image is not None:
        diameter = base_radius * 2
        cache_key = (id(planet_image), diameter)
        scaled_image = _MENU_PLANET_CACHE.get(cache_key)
        if scaled_image is None:
            scaled_image = pygame.transform.smoothscale(planet_image, (diameter, diameter))
            _MENU_PLANET_CACHE[cache_key] = scaled_image
        image_rect = scaled_image.get_rect(center=center)
        surface.blit(scaled_image, image_rect)
        return

    placeholder_surface = pygame.Surface((base_radius * 4, base_radius * 4), pygame.SRCALPHA)
    placeholder_rect = placeholder_surface.get_rect()
    pygame.draw.circle(
        placeholder_surface,
        MENU_PLANET_GLOW_COLOR,
        placeholder_rect.center,
        int(base_radius * 1.6),
    )
    pygame.draw.circle(
        placeholder_surface,
        MENU_PLANET_PLACEHOLDER_CORE,
        placeholder_rect.center,
        base_radius,
    )
    pygame.draw.circle(
        placeholder_surface,
        MENU_PLANET_PLACEHOLDER_RING,
        placeholder_rect.center,
        int(base_radius * 0.72),
        width=int(max(2, base_radius * 0.18)),
    )
    placeholder_rect = placeholder_surface.get_rect(center=center)
    surface.blit(placeholder_surface, placeholder_rect)
>>>>>>> 722de1c7

# =======================
#   FYSIK & KONSTANTER
# =======================
G = 6.674e-11                 # gravitationskonstant (SI)
M = 5.972e24                  # Jordens massa (kg)
MU = G * M
EARTH_RADIUS = 6_371_000      # m
# Startvillkor
R0 = np.array([7_000_000.0, 0.0])  # m
V0 = np.array([0.0, 7_600.0])      # m/s

# =======================
#   SIMULATOR-SETTINGS
# =======================
DT_PHYS = 0.25                 # fysikens tidssteg (sekunder)
REAL_TIME_SPEED = 240.0        # sim-sek per real-sek (startvärde)
MAX_SUBSTEPS = 20             # skydd mot för många fysiksteg/frame
LOG_EVERY_STEPS = 20           # logga var 20:e fysiksteg
ESCAPE_RADIUS_FACTOR = 20.0

# =======================
#   RIT- & KONTROLL-SETTINGS
# =======================
# Dessa värden sätts om efter att displayen initierats, men behöver
# startvärden för typkontroller och tooling.
WIDTH, HEIGHT = 1000, 800
<<<<<<< HEAD
BG_COLOR_TOP = (0, 17, 40)
BG_COLOR_BOTTOM = (0, 34, 72)
=======
BG_COLOR_TOP = (0, 21, 56)
BG_COLOR_BOTTOM = (0, 17, 40)
>>>>>>> 722de1c7
PLANET_COLOR_CORE = (255, 183, 77)
PLANET_COLOR_MID = (240, 98, 146)
PLANET_COLOR_EDGE = (124, 77, 255)
INNER_HALO_COLOR = (124, 77, 255, int(255 * 0.10))
OUTER_HALO_COLOR = (46, 209, 195, int(255 * 0.08))
SAT_COLOR_CORE = (65, 224, 162)
SAT_COLOR_EDGE = (42, 170, 226)
SAT_HIGHLIGHT_COLOR = (206, 255, 250)
SAT_LIGHT_DIR = (-0.55, -0.4)
SAT_SHADOW_COLOR = (6, 12, 24, 120)
SAT_BASE_RADIUS = 6
HUD_TEXT_COLOR = (234, 241, 255)
HUD_TEXT_ALPHA = 255
HUD_SHADOW_COLOR = (10, 15, 30, 120)
ORBIT_PRIMARY_COLOR = (46, 209, 195)
ORBIT_SECONDARY_COLOR = (46, 209, 195, 160)
ORBIT_LINE_WIDTH = 2
TRAIL_COLOR = (46, 209, 195)
TRAIL_MAX_DURATION = 1.0
VEL_COLOR = (46, 209, 195)
BUTTON_COLOR = (8, 32, 64, int(255 * 0.78))
BUTTON_HOVER_COLOR = (18, 52, 94, int(255 * 0.88))
BUTTON_TEXT_COLOR = (234, 241, 255)
BUTTON_BORDER_COLOR = (88, 140, 255, int(255 * 0.55))
BUTTON_HOVER_BORDER_COLOR = (118, 180, 255, int(255 * 0.8))
BUTTON_RADIUS = 18
MENU_TITLE_COLOR = (234, 241, 255)
<<<<<<< HEAD
MENU_SUBTITLE_COLOR = (180, 198, 228)
MENU_BUTTON_COLOR = (9, 44, 92, 220)
MENU_BUTTON_HOVER_COLOR = (24, 74, 140, 235)
MENU_BUTTON_BORDER_COLOR = (255, 255, 255, 50)
MENU_BUTTON_TEXT_COLOR = (234, 241, 255)
MENU_BUTTON_RADIUS = 20
MENU_PLANET_GLOW_COLOR = (88, 146, 255, 70)
MENU_PLANET_RING_COLOR = (93, 200, 255, 200)
MENU_PLANET_RING_WIDTH = 4
MENU_PLANET_ORBIT_OFFSET = 18
MENU_PLANET_PLACEHOLDER_ALPHA = 220
=======
MENU_SUBTITLE_COLOR = (164, 182, 210)
MENU_TAGLINE_COLOR = (136, 163, 210)
MENU_PLANET_PLACEHOLDER_CORE = (255, 153, 102)
MENU_PLANET_PLACEHOLDER_RING = (124, 77, 255, 180)
MENU_PLANET_ORBIT_COLOR = (88, 140, 255)
MENU_PLANET_ORBIT_ALPHA = int(255 * 0.65)
MENU_PLANET_GLOW_COLOR = (34, 74, 156, int(255 * 0.45))
>>>>>>> 722de1c7
LABEL_BACKGROUND_COLOR = (12, 18, 30, int(255 * 0.18))
LABEL_MARKER_COLOR = (46, 209, 195)
LABEL_TEXT_COLOR = (234, 241, 255)
LABEL_MARKER_ALPHA = int(255 * 0.9)
FPS_TEXT_ALPHA = int(255 * 0.6)
STARFIELD_PARALLAX = 0.12

STARFIELD: list[dict[str, object]] = []
MENU_PLANET_IMAGE_PATH = os.path.join(
    os.path.dirname(__file__), "..", "assets", "menu_planet.png"
)
_MENU_PLANET_CACHE: dict[tuple[int, int], pygame.Surface] = {}

def compute_pixels_per_meter(width: int, height: int) -> float:
    return 0.25 * (min(width, height) / (2.0 * np.linalg.norm(R0)))


def update_display_metrics(width: int, height: int) -> None:
    global WIDTH, HEIGHT, PIXELS_PER_METER

    WIDTH = width
    HEIGHT = height
    PIXELS_PER_METER = compute_pixels_per_meter(width, height)


PIXELS_PER_METER = compute_pixels_per_meter(WIDTH, HEIGHT)
MIN_PPM = 1e-7
MAX_PPM = 1e-2

# =======================
#   HJÄLPMETODER
# =======================
def accel(r: np.ndarray) -> np.ndarray:
    rmag = np.linalg.norm(r)
    return -MU * r / (rmag**3)

def rk4_step(r, v, dt):
    a1 = accel(r);                k1_r = v;              k1_v = a1
    a2 = accel(r + 0.5*dt*k1_r);  k2_r = v + 0.5*dt*k1_v; k2_v = a2
    a3 = accel(r + 0.5*dt*k2_r);  k3_r = v + 0.5*dt*k2_v; k3_v = a3
    a4 = accel(r + dt*k3_r);      k4_r = v + dt*k3_v;     k4_v = a4
    r_next = r + (dt/6.0)*(k1_r + 2*k2_r + 2*k3_r + k4_r)
    v_next = v + (dt/6.0)*(k1_v + 2*k2_v + 2*k3_v + k4_v)
    return r_next, v_next

def energy_specific(r, v):
    rmag = np.linalg.norm(r)
    vmag2 = v[0]*v[0] + v[1]*v[1]
    return 0.5*vmag2 - MU/rmag

def eccentricity(r, v):
    r3 = np.array([r[0], r[1], 0.0])
    v3 = np.array([v[0], v[1], 0.0])
    h = np.cross(r3, v3)
    e_vec = np.cross(v3, h)/MU - r3/np.linalg.norm(r3)
    return np.linalg.norm(e_vec[:2])

def world_to_screen(x, y, ppm, camera_center=(0.0, 0.0)):
    cx, cy = camera_center
    sx = WIDTH // 2 + int((x - cx) * ppm)
    sy = HEIGHT // 2 - int((y - cy) * ppm)
    return sx, sy

def clamp(val, lo, hi):
    return max(lo, min(hi, val))


def compute_satellite_radius(r_magnitude: float) -> int:
    altitude = max(0.0, r_magnitude - EARTH_RADIUS)
    scale = 1.0 + clamp(altitude / 20_000_000.0, 0.0, 0.2)
    return max(3, int(round(SAT_BASE_RADIUS * scale)))


def draw_orbit_line(
    surface: pygame.Surface,
    color: tuple[int, int, int] | tuple[int, int, int, int],
    points: list[tuple[int, int]],
    width: int,
) -> None:
    if len(points) < 2:
        return
    if width <= 1:
        pygame.draw.aalines(surface, color, False, points)
    else:
        pygame.draw.lines(surface, color, False, points, width)
        pygame.draw.aalines(surface, color, False, points)


def compute_orbit_prediction(r_init: np.ndarray, v_init: np.ndarray) -> tuple[float | None, list[tuple[float, float]]]:
    eps = energy_specific(r_init, v_init)
    if eps >= 0.0:
        return None, []

    a = -MU / (2.0 * eps)
    period = 2.0 * math.pi * math.sqrt(a**3 / MU)
    num_samples = max(360, int(period / DT_PHYS))
    dt = period / num_samples

    r = r_init.copy()
    v = v_init.copy()
    points: list[tuple[float, float]] = []
    for _ in range(num_samples + 1):
        points.append((float(r[0]), float(r[1])))
        r, v = rk4_step(r, v, dt)

    return period, points


@dataclass(frozen=True)
class ButtonVisualStyle:
    base_color: tuple[int, int, int] | tuple[int, int, int, int]
    hover_color: tuple[int, int, int] | tuple[int, int, int, int]
    text_color: tuple[int, int, int]
    radius: int
    border_color: tuple[int, int, int] | tuple[int, int, int, int] | None = None
    border_width: int = 0


DEFAULT_BUTTON_STYLE = ButtonVisualStyle(
    base_color=BUTTON_COLOR,
    hover_color=BUTTON_HOVER_COLOR,
    text_color=BUTTON_TEXT_COLOR,
    radius=BUTTON_RADIUS,
)

MENU_BUTTON_STYLE = ButtonVisualStyle(
    base_color=MENU_BUTTON_COLOR,
    hover_color=MENU_BUTTON_HOVER_COLOR,
    text_color=MENU_BUTTON_TEXT_COLOR,
    radius=MENU_BUTTON_RADIUS,
    border_color=MENU_BUTTON_BORDER_COLOR,
    border_width=2,
)


class Button:
    """Simple rectangular button with hover feedback and callbacks."""

    def __init__(self, rect, text, callback, text_getter=None, *, style: ButtonVisualStyle | None = None):
        self.rect = pygame.Rect(rect)
        self._text = text
        self._callback = callback
        self._text_getter = text_getter
        self._cached_text_surface: pygame.Surface | None = None
        self._cached_text: str | None = None
        self._cached_font_id: int | None = None
        self._style = style

    def get_text(self):
        if self._text_getter is not None:
            return self._text_getter()
        return self._text

    def draw(self, surface, font, mouse_pos=None):
        if mouse_pos is None:
            mouse_pos = pygame.mouse.get_pos()
        hovered = self.rect.collidepoint(mouse_pos)
<<<<<<< HEAD
        style = self._style or DEFAULT_BUTTON_STYLE
        color = style.hover_color if hovered else style.base_color
=======
        color = BUTTON_HOVER_COLOR if hovered else BUTTON_COLOR
        border_color = (
            BUTTON_HOVER_BORDER_COLOR if hovered else BUTTON_BORDER_COLOR
        )
>>>>>>> 722de1c7
        button_surface = pygame.Surface(self.rect.size, pygame.SRCALPHA)
        pygame.draw.rect(
            button_surface,
            color,
            button_surface.get_rect(),
            border_radius=style.radius,
        )
<<<<<<< HEAD
        if style.border_color is not None and style.border_width > 0:
            pygame.draw.rect(
                button_surface,
                style.border_color,
                button_surface.get_rect(),
                style.border_width,
                border_radius=style.radius,
            )
=======
        pygame.draw.rect(
            button_surface,
            border_color,
            button_surface.get_rect(),
            width=2,
            border_radius=BUTTON_RADIUS,
        )
>>>>>>> 722de1c7
        surface.blit(button_surface, self.rect.topleft)
        text_value = self.get_text()
        font_id = id(font)
        if (
            self._cached_text_surface is None
            or text_value != self._cached_text
            or font_id != self._cached_font_id
        ):
            self._cached_text_surface = font.render(text_value, True, style.text_color)
            self._cached_text = text_value
            self._cached_font_id = font_id
        text_surf = self._cached_text_surface
        if HUD_TEXT_ALPHA < 255:
            text_surf = text_surf.copy()
            text_surf.set_alpha(HUD_TEXT_ALPHA)
        text_rect = text_surf.get_rect(center=self.rect.center)
        surface.blit(text_surf, text_rect)

    def handle_event(self, event):
        if event.type == pygame.MOUSEBUTTONDOWN and event.button == 1:
            if self.rect.collidepoint(event.pos):
                self._callback()

# =======================
#   HUVUDPROGRAM
# =======================
def main():
    pygame.init()
    pygame.display.set_caption("Gymnasiearbete - Simulering av omloppsbana")
    font_fps = pygame.font.SysFont("consolas", 14)

    fullscreen_flags = FULLSCREEN | DOUBLEBUF
    borderless_flags = NOFRAME | DOUBLEBUF
    info = pygame.display.Info()
    fallback_resolution = (info.current_w or WIDTH, info.current_h or HEIGHT)

    screen: pygame.Surface | None = None
    if info.current_w and info.current_h:
        try:
            os.environ.setdefault("SDL_VIDEO_WINDOW_POS", "0,0")
            screen = pygame.display.set_mode((info.current_w, info.current_h), borderless_flags)
        except pygame.error:
            screen = None

    if screen is None:
        try:
            screen = pygame.display.set_mode((0, 0), fullscreen_flags)
        except pygame.error:
            # Fallback till fönsterläge om fullscreen inte stöds.
            screen = pygame.display.set_mode(fallback_resolution, DOUBLEBUF)

    screen_width, screen_height = screen.get_size()
    update_display_metrics(screen_width, screen_height)

    clock = pygame.time.Clock()
    font = pygame.font.SysFont("consolas", 18)
<<<<<<< HEAD

    min_dimension = min(WIDTH, HEIGHT)
    title_font_size = max(48, int(min_dimension * 0.075))
    subtitle_font_size = max(26, int(min_dimension * 0.032))

    gradient_bg = create_vertical_gradient(WIDTH, HEIGHT, BG_COLOR_TOP, BG_COLOR_BOTTOM)
    menu_background = gradient_bg.copy()

    star_overlay = pygame.Surface((WIDTH, HEIGHT), pygame.SRCALPHA)
    star_rng = random.Random(5123)
    star_count = max(120, int(max(WIDTH, HEIGHT) * 0.25))
    for _ in range(star_count):
        radius = star_rng.choice([1, 1, 1, 2, 2, 3])
        alpha = star_rng.randint(60, 140)
        color = (
            star_rng.randint(120, 180),
            star_rng.randint(160, 210),
            255,
            alpha,
        )
        x = star_rng.randint(0, WIDTH)
        y = star_rng.randint(0, HEIGHT)
        pygame.draw.circle(star_overlay, color, (x, y), radius)
    menu_background.blit(star_overlay, (0, 0))

    menu_glow_surface = pygame.Surface((WIDTH, HEIGHT), pygame.SRCALPHA)
    glow_radius = int(min(WIDTH, HEIGHT) * 0.45)
    pygame.draw.circle(
        menu_glow_surface,
        (70, 120, 255, 45),
        (WIDTH // 2, HEIGHT // 2),
        glow_radius,
    )
    menu_background.blit(menu_glow_surface, (0, 0))

    title_font = load_font(["montserrat", "futura", "avenir", "arial"], title_font_size, bold=True)
    subtitle_font = load_font(["montserrat", "futura", "avenir", "arial"], subtitle_font_size)

    menu_planet_diameter = max(180, min(320, int(min_dimension * 0.32)))
    menu_button_height = max(56, int(menu_planet_diameter * 0.26))
    menu_button_font_size = min(menu_button_height - 12, max(26, int(menu_button_height * 0.52)))
    menu_button_font = load_font(
        ["montserrat", "futura", "avenir", "arial"],
        menu_button_font_size,
        bold=True,
    )

    assets_root = os.path.abspath(os.path.join(os.path.dirname(__file__), "..", "assets"))
    planet_image_path = os.path.join(assets_root, "menu_planet.png")
    menu_planet_image: pygame.Surface | None = None
    if os.path.exists(planet_image_path):
        try:
            menu_planet_image = pygame.image.load(planet_image_path).convert_alpha()
        except pygame.error:
            menu_planet_image = None

=======
    title_font = pygame.font.SysFont("montserrat", 56, bold=True)
    tagline_font = pygame.font.SysFont("montserrat", 26)
    subtitle_font = pygame.font.SysFont("montserrat", 24, bold=True)

    gradient_bg = create_vertical_gradient(WIDTH, HEIGHT, BG_COLOR_TOP, BG_COLOR_BOTTOM)
    menu_planet_image = load_menu_planet_image()
>>>>>>> 722de1c7
    global STARFIELD
    if not STARFIELD:
        STARFIELD = generate_starfield(220)

    layout_center_y = HEIGHT // 2
    title_y = max(int(layout_center_y - HEIGHT * 0.27), int(HEIGHT * 0.14))
    subtitle_y = title_y + max(40, int(HEIGHT * 0.06))
    planet_center = (WIDTH // 2, layout_center_y - int(HEIGHT * 0.03))
    menu_button_width = max(280, min(440, int(WIDTH * 0.35)))
    menu_button_gap = max(20, int(menu_button_height * 0.36))
    button_block_height = menu_button_height * 2 + menu_button_gap
    default_button_y = planet_center[1] + menu_planet_diameter // 2 + max(48, int(HEIGHT * 0.07))
    max_button_y = HEIGHT - button_block_height - 80
    menu_button_y = min(default_button_y, max_button_y)
    menu_button_y = max(menu_button_y, subtitle_y + max(60, int(HEIGHT * 0.08)))
    menu_button_x = WIDTH // 2 - menu_button_width // 2
    menu_title_text = "SIMULERING AV OMLOPPSBANA"
    menu_subtitle_text = "En interaktiv visualisering"

    # Simuleringsstate
    r = R0.copy()
    v = V0.copy()
    t_sim = 0.0
    paused = False
    ppm = PIXELS_PER_METER
    ppm_target = ppm
    real_time_speed = REAL_TIME_SPEED
    camera_mode = "earth"
    camera_center = np.array([0.0, 0.0], dtype=float)
    camera_target = np.array([0.0, 0.0], dtype=float)
    is_dragging_camera = False
    drag_last_pos = (0, 0)

    orbit_prediction_period: float | None = None
    orbit_prediction_points: list[tuple[float, float]] = []

    orbit_markers: deque[tuple[str, float, float, float]] = deque(maxlen=20)
    trail_history: deque[tuple[float, float, float]] = deque(maxlen=1200)

    # tidsackumulator för fast fysik
    accumulator = 0.0
    last_time = time.perf_counter()

    # loggningsstate
    logger: RunLogger | None = None
    log_step_counter = 0
    prev_r: float | None = None
    prev_dr: float | None = None
    impact_logged = False
    escape_logged = False

    def close_logger():
        nonlocal logger
        if logger is not None:
            logger.close()
            logger = None

    def reset():
        nonlocal r, v, t_sim, paused, ppm, real_time_speed
        nonlocal accumulator, last_time, log_step_counter, prev_r, prev_dr
        nonlocal impact_logged, escape_logged, ppm_target
        nonlocal camera_center, orbit_markers, camera_target, trail_history
        nonlocal camera_mode, is_dragging_camera
        nonlocal orbit_prediction_period, orbit_prediction_points
        close_logger()
        r = R0.copy()
        v = V0.copy()
        t_sim = 0.0
        paused = False
        ppm = PIXELS_PER_METER
        ppm_target = ppm
        real_time_speed = REAL_TIME_SPEED
        accumulator = 0.0
        last_time = time.perf_counter()
        log_step_counter = 0
        prev_r = None
        prev_dr = None
        impact_logged = False
        escape_logged = False
        orbit_markers.clear()
        trail_history.clear()
        camera_center[:] = (0.0, 0.0)
        camera_target[:] = (0.0, 0.0)
        camera_mode = "earth"
        is_dragging_camera = False
        orbit_prediction_period, orbit_prediction_points = compute_orbit_prediction(r, v)

    state = "menu"
    escape_radius_limit = ESCAPE_RADIUS_FACTOR * float(np.linalg.norm(R0))

    def log_state(dt_eff: float) -> None:
        if logger is None:
            return
        rmag = float(np.linalg.norm(r))
        vmag = float(np.linalg.norm(v))
        eps = float(energy_specific(r, v))
        h_vec = np.cross(np.array([r[0], r[1], 0.0]), np.array([v[0], v[1], 0.0]))
        h_mag = float(np.linalg.norm(h_vec))
        e_val = float(eccentricity(r, v))
        logger.log_ts(
            [
                float(t_sim),
                float(r[0]),
                float(r[1]),
                float(v[0]),
                float(v[1]),
                rmag,
                vmag,
                eps,
                h_mag,
                e_val,
                float(dt_eff),
            ]
        )

    def init_run_logging() -> None:
        nonlocal logger, log_step_counter, prev_r, prev_dr, impact_logged, escape_logged
        close_logger()
        logger = RunLogger()
        meta = {
            "R0": R0.tolist(),
            "V0": V0.tolist(),
            "v0": float(np.linalg.norm(V0)),
            "G": G,
            "M": M,
            "mu": MU,
            "integrator": "RK4",
            "dt_phys": DT_PHYS,
            "start_speed": REAL_TIME_SPEED,
            "log_strategy": "every_20_steps",
            "code_version": "v1.0",
        }
        logger.write_meta(meta)
        log_step_counter = 0
        prev_r = float(np.linalg.norm(r))
        prev_dr = None
        impact_logged = False
        escape_logged = False
        log_state(0.0)

    def start_simulation():
        nonlocal state
        reset()
        state = "running"
        init_run_logging()

    def quit_app():
        close_logger()
        pygame.quit()
        sys.exit()

<<<<<<< HEAD
=======
    menu_button_width = 280
    menu_button_height = 58
    menu_button_x = WIDTH // 2 - menu_button_width // 2
    menu_button_y = HEIGHT // 2 + 140
    menu_button_gap = 20

>>>>>>> 722de1c7
    menu_buttons = [
        Button(
            (menu_button_x, menu_button_y, menu_button_width, menu_button_height),
            "STARTA SIMULATION",
            start_simulation,
            style=MENU_BUTTON_STYLE,
        ),
        Button(
            (
                menu_button_x,
                menu_button_y + menu_button_height + menu_button_gap,
                menu_button_width,
                menu_button_height,
            ),
            "QUIT",
            quit_app,
            style=MENU_BUTTON_STYLE,
        ),
    ]

    button_width = 140
    button_height = 40
    button_gap = 10

    def toggle_pause():
        nonlocal paused
        paused = not paused

    def slow_down():
        nonlocal real_time_speed
        real_time_speed = max(real_time_speed / 1.5, 0.1)

    def speed_up():
        nonlocal real_time_speed
        real_time_speed = min(real_time_speed * 1.5, 10_000.0)

    def toggle_camera():
        nonlocal camera_mode
        if camera_mode == "earth":
            camera_mode = "satellite"
        elif camera_mode == "satellite":
            camera_mode = "manual"
        else:
            camera_mode = "earth"

    def reset_and_continue():
        reset()
        if state == "running":
            init_run_logging()

    sim_buttons = [
        Button((20, 20, button_width, button_height), "Pause", toggle_pause, lambda: "Resume" if paused else "Pause"),
        Button((20, 20 + (button_height + button_gap), button_width, button_height), "Reset", reset_and_continue),
        Button(
            (20, 20 + 2 * (button_height + button_gap), button_width, button_height),
            "Slower",
            slow_down,
        ),
        Button(
            (20, 20 + 3 * (button_height + button_gap), button_width, button_height),
            "Faster",
            speed_up,
        ),
        Button(
            (20, 20 + 4 * (button_height + button_gap), button_width, button_height),
            "Camera",
            toggle_camera,
            lambda: (
                "Camera: Earth"
                if camera_mode == "earth"
                else "Camera: Sat" if camera_mode == "satellite" else "Camera: Free"
            ),
        ),
    ]

    def is_over_button(pos: tuple[int, int]) -> bool:
        if state == "menu":
            return any(btn.rect.collidepoint(pos) for btn in menu_buttons)
        if state == "running":
            return any(btn.rect.collidepoint(pos) for btn in sim_buttons)
        return False

    # ========= LOOP =========
    while True:
        # --- Input ---
        for event in pygame.event.get():
            if event.type == pygame.QUIT:
                quit_app()
            elif event.type == pygame.KEYDOWN:
                if event.key == pygame.K_ESCAPE:
                    quit_app()
                if state == "running":
                    if event.key == pygame.K_SPACE:
                        paused = not paused
                    elif event.key == pygame.K_r:
                        reset_and_continue()
                    elif event.key in (pygame.K_EQUALS, pygame.K_PLUS):
                        ppm_target = clamp(ppm_target * 1.2, MIN_PPM, MAX_PPM)     # zoom in
                    elif event.key == pygame.K_MINUS:
                        ppm_target = clamp(ppm_target / 1.2, MIN_PPM, MAX_PPM)     # zoom out

                    # ---- Piltangenter styr simhastighet (ingen boost längre) ----
                    elif event.key == pygame.K_RIGHT:
                        real_time_speed = min(real_time_speed * 1.5, 10_000.0)
                    elif event.key == pygame.K_LEFT:
                        real_time_speed = max(real_time_speed / 1.5, 0.1)
                    elif event.key == pygame.K_UP:
                        real_time_speed = min(real_time_speed * 2.0, 10_000.0)
                    elif event.key == pygame.K_DOWN:
                        real_time_speed = max(real_time_speed / 2.0, 0.1)
                    elif event.key == pygame.K_c:
                        toggle_camera()
            elif event.type == pygame.MOUSEBUTTONDOWN:
                if event.button == 1 and state == "running" and not is_over_button(event.pos):
                    is_dragging_camera = True
                    drag_last_pos = event.pos
                    camera_mode = "manual"
                    camera_target[:] = camera_center
                elif event.button == 4 and state == "running":
                    ppm_target = clamp(ppm_target * 1.1, MIN_PPM, MAX_PPM)
                elif event.button == 5 and state == "running":
                    ppm_target = clamp(ppm_target / 1.1, MIN_PPM, MAX_PPM)
            elif event.type == pygame.MOUSEBUTTONUP:
                if event.button == 1:
                    is_dragging_camera = False
            elif event.type == pygame.MOUSEMOTION:
                if is_dragging_camera and state == "running":
                    dx = event.pos[0] - drag_last_pos[0]
                    dy = event.pos[1] - drag_last_pos[1]
                    if dx != 0 or dy != 0:
                        camera_center[0] -= dx / ppm
                        camera_center[1] += dy / ppm
                        camera_target[:] = camera_center
                        drag_last_pos = event.pos
            elif event.type == pygame.MOUSEWHEEL:
                if state == "running" and event.y != 0:
                    zoom_factor = 1.1 ** event.y
                    ppm_target = clamp(ppm_target * zoom_factor, MIN_PPM, MAX_PPM)
            if state == "menu":
                for btn in menu_buttons:
                    btn.handle_event(event)
            elif state == "running":
                for btn in sim_buttons:
                    btn.handle_event(event)

        if state == "menu":
<<<<<<< HEAD
            screen.blit(menu_background, (0, 0))

            title_surf = title_font.render(menu_title_text, True, MENU_TITLE_COLOR)
            title_rect = title_surf.get_rect(center=(WIDTH // 2, title_y))
            screen.blit(title_surf, title_rect)

            subtitle_surf = subtitle_font.render(menu_subtitle_text, True, MENU_SUBTITLE_COLOR)
            subtitle_rect = subtitle_surf.get_rect(center=(WIDTH // 2, subtitle_y))
            screen.blit(subtitle_surf, subtitle_rect)

            draw_menu_planet(screen, planet_center, menu_planet_diameter, image=menu_planet_image)
=======
            screen.blit(gradient_bg, (0, 0))

            menu_planet_center = (WIDTH // 2, HEIGHT // 2 - 20)
            draw_menu_planet(
                screen,
                menu_planet_center,
                int(HEIGHT * 0.12),
                planet_image=menu_planet_image,
            )

            title_lines = ["SIMULERING AV", "OMLOPPSBANA"]
            title_top = HEIGHT // 2 - 230
            title_line_height = title_font.get_linesize()
            for idx, text in enumerate(title_lines):
                title_surf = title_font.render(text, True, MENU_TITLE_COLOR)
                title_rect = title_surf.get_rect(midtop=(WIDTH // 2, title_top + idx * title_line_height))
                screen.blit(title_surf, title_rect)

            tagline_text = "Av Axel Jönsson"
            tagline_surf = tagline_font.render(tagline_text, True, MENU_TAGLINE_COLOR)
            tagline_rect = tagline_surf.get_rect(
                midtop=(WIDTH // 2, title_top + len(title_lines) * title_line_height + 24)
            )
            screen.blit(tagline_surf, tagline_rect)
>>>>>>> 722de1c7

            menu_mouse_pos = pygame.mouse.get_pos()
            for btn in menu_buttons:
                btn.draw(screen, menu_button_font, menu_mouse_pos)

            # --- FPS Counter ---
            fps_value = clock.get_fps()
            fps_text = font_fps.render(f"FPS: {fps_value:.1f}", True, (140, 180, 220))
            # placera i nedre högra hörnet
            text_rect = fps_text.get_rect(bottomright=(WIDTH - 10, HEIGHT - 10))
            screen.blit(fps_text, text_rect)


            pygame.display.flip()
            clock.tick(240)
            continue

        # --- Fysik ackumulator ---
        now = time.perf_counter()
        frame_dt_real = now - last_time
        last_time = now
        sim_dt_target = frame_dt_real * real_time_speed
        accumulator += sim_dt_target

        if paused:
            accumulator = 0.0

        time_to_simulate = accumulator if not paused else 0.0
        if time_to_simulate > 0.0:
            steps_needed = max(1, math.ceil(time_to_simulate / DT_PHYS))
            steps_to_run = min(steps_needed, MAX_SUBSTEPS)
            dt_step = time_to_simulate / steps_to_run

            for _ in range(steps_to_run):
                r, v = rk4_step(r, v, dt_step)
                t_sim += dt_step
                rmag = float(np.linalg.norm(r))
                event_logged = False
                event_type: str | None = None
                prev_radius = prev_r
                dr = None
                if prev_radius is not None:
                    dr = rmag - prev_radius
                    if prev_dr is not None:
                        if prev_dr < 0.0 and dr >= 0.0:
                            event_type = "pericenter"
                        elif prev_dr > 0.0 and dr <= 0.0:
                            event_type = "apocenter"
                prev_dr = dr
                prev_r = rmag

                if event_type is not None:
                    orbit_markers.append((event_type, float(r[0]), float(r[1]), rmag))

                trail_history.append((float(r[0]), float(r[1]), time.perf_counter()))

                if logger is not None:
                    log_step_counter += 1
                    vmag = float(np.linalg.norm(v))
                    eps = float(energy_specific(r, v))
                    e_val = float(eccentricity(r, v))

                    if event_type is not None:
                        logger.log_event(
                            [
                                float(t_sim),
                                event_type,
                                rmag,
                                vmag,
                                json.dumps({"ecc": e_val, "energy": eps}),
                            ]
                        )
                        event_logged = True

                    if not impact_logged and rmag <= EARTH_RADIUS:
                        logger.log_event(
                            [
                                float(t_sim),
                                "impact",
                                rmag,
                                vmag,
                                json.dumps({"penetration": EARTH_RADIUS - rmag, "energy": eps}),
                            ]
                        )
                        impact_logged = True
                        event_logged = True

                    if not escape_logged and eps > 0.0 and rmag > escape_radius_limit:
                        logger.log_event(
                            [
                                float(t_sim),
                                "escape",
                                rmag,
                                vmag,
                                json.dumps({"energy": eps, "ecc": e_val}),
                            ]
                        )
                        escape_logged = True
                        event_logged = True

                    if log_step_counter >= LOG_EVERY_STEPS or event_logged:
                        log_state(dt_step)
                        log_step_counter = 0

            accumulator = 0.0

        now_time = time.perf_counter()
        cutoff_time = now_time - TRAIL_MAX_DURATION
        while trail_history and trail_history[0][2] < cutoff_time:
            trail_history.popleft()

        # --- Render ---
        # Smooth zoom mot mål
        ppm += (ppm_target - ppm) * 0.1
        ppm = clamp(ppm, MIN_PPM, MAX_PPM)

        # Kamera-targets
        if camera_mode == "earth":
            view_offset = (HEIGHT * 0.08) / max(ppm, 1e-6)
            camera_target[:] = (0.0, view_offset)
        elif camera_mode == "satellite":
            camera_target[:] = (r[0], r[1])
        else:
            camera_target[:] = camera_center
        camera_center += (camera_target - camera_center) * 0.1

        # Bakgrund
        screen.blit(gradient_bg, (0, 0))
        draw_starfield(screen, camera_center, ppm)

        camera_center_tuple = (float(camera_center[0]), float(camera_center[1]))
        mouse_pos = pygame.mouse.get_pos()
        rmag = float(np.linalg.norm(r))
        earth_screen_pos = world_to_screen(0.0, 0.0, ppm, camera_center_tuple)

        if orbit_prediction_points:
            if orbit_prediction_period is None or orbit_prediction_period <= 0.0:
                reveal_fraction = 1.0
            else:
                reveal_fraction = clamp(t_sim / orbit_prediction_period, 0.0, 1.0)
            if reveal_fraction >= 1.0:
                partial_points = orbit_prediction_points
            else:
                max_index = int(len(orbit_prediction_points) * reveal_fraction)
                partial_points = orbit_prediction_points[:max_index]
            if len(partial_points) >= 2:
                screen_points = [
                    world_to_screen(px, py, ppm, camera_center_tuple)
                    for px, py in partial_points
                ]
                draw_orbit_line(screen, ORBIT_PRIMARY_COLOR, screen_points, ORBIT_LINE_WIDTH)

        earth_radius_px = max(1, int(EARTH_RADIUS * ppm))
        draw_earth(screen, earth_screen_pos, earth_radius_px)

        if len(trail_history) >= 2:
            trail_surface = pygame.Surface((WIDTH, HEIGHT), pygame.SRCALPHA)
            trail_points: list[tuple[tuple[int, int], int]] = []
            for px, py, ts in trail_history:
                age = now_time - ts
                if age > TRAIL_MAX_DURATION:
                    continue
                point = world_to_screen(px, py, ppm, camera_center_tuple)
                alpha = int(255 * clamp(1.0 - age / TRAIL_MAX_DURATION, 0.0, 1.0))
                trail_points.append((point, alpha))
            if len(trail_points) >= 2:
                for (p1, a1), (p2, a2) in zip(trail_points[:-1], trail_points[1:]):
                    alpha = min(a1, a2)
                    if alpha <= 0:
                        continue
                    color = (*TRAIL_COLOR, alpha)
                    pygame.draw.line(trail_surface, color, p1, p2, 2)
                screen.blit(trail_surface, (0, 0))

        sat_pos = world_to_screen(r[0], r[1], ppm, camera_center_tuple)
        sat_radius_px = compute_satellite_radius(rmag)
        draw_satellite(screen, sat_pos, earth_screen_pos, sat_radius_px)

        if orbit_markers:
            label_layer = pygame.Surface((WIDTH, HEIGHT), pygame.SRCALPHA)
            for marker_type, mx, my, mr in orbit_markers:
                marker_pos = world_to_screen(mx, my, ppm, camera_center_tuple)
                pygame.draw.circle(
                    label_layer,
                    (*LABEL_MARKER_COLOR, LABEL_MARKER_ALPHA),
                    marker_pos,
                    4,
                )
                distance_px = math.hypot(marker_pos[0] - sat_pos[0], marker_pos[1] - sat_pos[1])
                if distance_px > 120:
                    continue
                label = "Periapsis" if marker_type == "pericenter" else "Apoapsis"
                altitude_km = (mr - EARTH_RADIUS) / 1_000.0
                text = f"{label}: {altitude_km:,.1f} km"
                text_surf = font.render(text, True, LABEL_TEXT_COLOR)
                if HUD_TEXT_ALPHA < 255:
                    text_surf.set_alpha(HUD_TEXT_ALPHA)
                padding = 6
                bg_rect = pygame.Rect(
                    0,
                    0,
                    text_surf.get_width() + padding * 2,
                    text_surf.get_height() + padding * 2,
                )
                direction = -1 if marker_type == "pericenter" else 1
                line_length = 18
                anchor_y = marker_pos[1] + direction * line_length
                bg_rect.center = (
                    marker_pos[0],
                    int(anchor_y + direction * (bg_rect.height / 2 + 6)),
                )
                pygame.draw.line(
                    label_layer,
                    (*LABEL_MARKER_COLOR, int(LABEL_MARKER_ALPHA * 0.6)),
                    marker_pos,
                    (marker_pos[0], anchor_y),
                    2,
                )
                pygame.draw.rect(
                    label_layer,
                    LABEL_BACKGROUND_COLOR,
                    bg_rect,
                    border_radius=10,
                )
                label_layer.blit(text_surf, (bg_rect.left + padding, bg_rect.top + padding))
            screen.blit(label_layer, (0, 0))

        # HUD
        vmag = float(np.linalg.norm(v))
        eps = energy_specific(r, v)
        e = eccentricity(r, v)
        altitude_km = (rmag - EARTH_RADIUS) / 1_000.0
        hud_lines = [
            f"t {t_sim:,.0f} s   ×{real_time_speed:.1f}",
            f"alt {altitude_km:,.1f} km",
            f"|v| {vmag:,.1f} m/s   e {e:.3f}",
            f"ε {eps: .2e} J/kg",
        ]
        padding_x = 16
        padding_y = 14
        line_height = font.get_linesize()
        hud_width = max(font.size(line)[0] for line in hud_lines) + padding_x * 2
        hud_height = line_height * len(hud_lines) + padding_y
        hud_surface = pygame.Surface((hud_width, hud_height), pygame.SRCALPHA)
        pygame.draw.rect(
            hud_surface,
            LABEL_BACKGROUND_COLOR,
            hud_surface.get_rect(),
            border_radius=14,
        )
        for index, line in enumerate(hud_lines):
            text_surf = font.render(line, True, HUD_TEXT_COLOR)
            if HUD_TEXT_ALPHA < 255:
                text_surf.set_alpha(HUD_TEXT_ALPHA)
            hud_surface.blit(
                text_surf,
                (padding_x, int(padding_y / 2) + index * line_height),
            )
        screen.blit(hud_surface, (20, 20))

        for btn in sim_buttons:
            btn.draw(screen, font, mouse_pos)

        fps_value = clock.get_fps()
        fps_text = font_fps.render(f"FPS: {fps_value:.1f}", True, HUD_TEXT_COLOR)
        if FPS_TEXT_ALPHA < 255:
            fps_text.set_alpha(FPS_TEXT_ALPHA)
        fps_rect = fps_text.get_rect(bottomright=(WIDTH - 16, HEIGHT - 16))
        screen.blit(fps_text, fps_rect)

        pygame.display.flip()
        clock.tick()

if __name__ == "__main__":
    try:
        main()
    except KeyboardInterrupt:
        pygame.quit()
        sys.exit()<|MERGE_RESOLUTION|>--- conflicted
+++ resolved
@@ -287,7 +287,6 @@
         surface.blit(star_surface, (sx - radius, sy - radius))
 
 
-<<<<<<< HEAD
 def load_font(preferred_names: list[str], size: int, *, bold: bool = False) -> pygame.font.Font:
     for name in preferred_names:
         try:
@@ -299,76 +298,6 @@
     fallback_name = preferred_names[0] if preferred_names else None
     return pygame.font.SysFont(fallback_name, size, bold=bold)
 
-=======
-def load_menu_planet_image() -> pygame.Surface | None:
-    """Load the optional menu planet image if it has been provided."""
-
-    if os.path.exists(MENU_PLANET_IMAGE_PATH):
-        try:
-            return pygame.image.load(MENU_PLANET_IMAGE_PATH).convert_alpha()
-        except pygame.error:
-            # If the file exists but cannot be loaded, fall back to placeholder graphics.
-            return None
-    return None
-
-
-def draw_menu_planet(
-    surface: pygame.Surface,
-    center: tuple[int, int],
-    base_radius: int,
-    *,
-    planet_image: pygame.Surface | None = None,
-) -> None:
-    """Render the hero planet graphic for the main menu.
-
-    If an external image is supplied it will be rendered centered at ``center``.
-    Otherwise a placeholder planet and orbit will be drawn so the menu keeps its
-    composition until the asset is available.
-    """
-
-    orbit_surface = pygame.Surface((base_radius * 6, base_radius * 6), pygame.SRCALPHA)
-    ellipse_rect = orbit_surface.get_rect().inflate(-base_radius * 1.2, -base_radius * 2.0)
-    orbit_color = (*MENU_PLANET_ORBIT_COLOR, MENU_PLANET_ORBIT_ALPHA)
-    pygame.draw.ellipse(orbit_surface, orbit_color, ellipse_rect, width=4)
-    orbit_surface = pygame.transform.rotate(orbit_surface, -18)
-    orbit_rect = orbit_surface.get_rect(center=center)
-    surface.blit(orbit_surface, orbit_rect)
-
-    if planet_image is not None:
-        diameter = base_radius * 2
-        cache_key = (id(planet_image), diameter)
-        scaled_image = _MENU_PLANET_CACHE.get(cache_key)
-        if scaled_image is None:
-            scaled_image = pygame.transform.smoothscale(planet_image, (diameter, diameter))
-            _MENU_PLANET_CACHE[cache_key] = scaled_image
-        image_rect = scaled_image.get_rect(center=center)
-        surface.blit(scaled_image, image_rect)
-        return
-
-    placeholder_surface = pygame.Surface((base_radius * 4, base_radius * 4), pygame.SRCALPHA)
-    placeholder_rect = placeholder_surface.get_rect()
-    pygame.draw.circle(
-        placeholder_surface,
-        MENU_PLANET_GLOW_COLOR,
-        placeholder_rect.center,
-        int(base_radius * 1.6),
-    )
-    pygame.draw.circle(
-        placeholder_surface,
-        MENU_PLANET_PLACEHOLDER_CORE,
-        placeholder_rect.center,
-        base_radius,
-    )
-    pygame.draw.circle(
-        placeholder_surface,
-        MENU_PLANET_PLACEHOLDER_RING,
-        placeholder_rect.center,
-        int(base_radius * 0.72),
-        width=int(max(2, base_radius * 0.18)),
-    )
-    placeholder_rect = placeholder_surface.get_rect(center=center)
-    surface.blit(placeholder_surface, placeholder_rect)
->>>>>>> 722de1c7
 
 # =======================
 #   FYSIK & KONSTANTER
@@ -396,13 +325,8 @@
 # Dessa värden sätts om efter att displayen initierats, men behöver
 # startvärden för typkontroller och tooling.
 WIDTH, HEIGHT = 1000, 800
-<<<<<<< HEAD
 BG_COLOR_TOP = (0, 17, 40)
 BG_COLOR_BOTTOM = (0, 34, 72)
-=======
-BG_COLOR_TOP = (0, 21, 56)
-BG_COLOR_BOTTOM = (0, 17, 40)
->>>>>>> 722de1c7
 PLANET_COLOR_CORE = (255, 183, 77)
 PLANET_COLOR_MID = (240, 98, 146)
 PLANET_COLOR_EDGE = (124, 77, 255)
@@ -430,7 +354,6 @@
 BUTTON_HOVER_BORDER_COLOR = (118, 180, 255, int(255 * 0.8))
 BUTTON_RADIUS = 18
 MENU_TITLE_COLOR = (234, 241, 255)
-<<<<<<< HEAD
 MENU_SUBTITLE_COLOR = (180, 198, 228)
 MENU_BUTTON_COLOR = (9, 44, 92, 220)
 MENU_BUTTON_HOVER_COLOR = (24, 74, 140, 235)
@@ -442,15 +365,6 @@
 MENU_PLANET_RING_WIDTH = 4
 MENU_PLANET_ORBIT_OFFSET = 18
 MENU_PLANET_PLACEHOLDER_ALPHA = 220
-=======
-MENU_SUBTITLE_COLOR = (164, 182, 210)
-MENU_TAGLINE_COLOR = (136, 163, 210)
-MENU_PLANET_PLACEHOLDER_CORE = (255, 153, 102)
-MENU_PLANET_PLACEHOLDER_RING = (124, 77, 255, 180)
-MENU_PLANET_ORBIT_COLOR = (88, 140, 255)
-MENU_PLANET_ORBIT_ALPHA = int(255 * 0.65)
-MENU_PLANET_GLOW_COLOR = (34, 74, 156, int(255 * 0.45))
->>>>>>> 722de1c7
 LABEL_BACKGROUND_COLOR = (12, 18, 30, int(255 * 0.18))
 LABEL_MARKER_COLOR = (46, 209, 195)
 LABEL_TEXT_COLOR = (234, 241, 255)
@@ -608,15 +522,8 @@
         if mouse_pos is None:
             mouse_pos = pygame.mouse.get_pos()
         hovered = self.rect.collidepoint(mouse_pos)
-<<<<<<< HEAD
         style = self._style or DEFAULT_BUTTON_STYLE
         color = style.hover_color if hovered else style.base_color
-=======
-        color = BUTTON_HOVER_COLOR if hovered else BUTTON_COLOR
-        border_color = (
-            BUTTON_HOVER_BORDER_COLOR if hovered else BUTTON_BORDER_COLOR
-        )
->>>>>>> 722de1c7
         button_surface = pygame.Surface(self.rect.size, pygame.SRCALPHA)
         pygame.draw.rect(
             button_surface,
@@ -624,7 +531,6 @@
             button_surface.get_rect(),
             border_radius=style.radius,
         )
-<<<<<<< HEAD
         if style.border_color is not None and style.border_width > 0:
             pygame.draw.rect(
                 button_surface,
@@ -633,15 +539,6 @@
                 style.border_width,
                 border_radius=style.radius,
             )
-=======
-        pygame.draw.rect(
-            button_surface,
-            border_color,
-            button_surface.get_rect(),
-            width=2,
-            border_radius=BUTTON_RADIUS,
-        )
->>>>>>> 722de1c7
         surface.blit(button_surface, self.rect.topleft)
         text_value = self.get_text()
         font_id = id(font)
@@ -698,7 +595,6 @@
 
     clock = pygame.time.Clock()
     font = pygame.font.SysFont("consolas", 18)
-<<<<<<< HEAD
 
     min_dimension = min(WIDTH, HEIGHT)
     title_font_size = max(48, int(min_dimension * 0.075))
@@ -755,14 +651,6 @@
         except pygame.error:
             menu_planet_image = None
 
-=======
-    title_font = pygame.font.SysFont("montserrat", 56, bold=True)
-    tagline_font = pygame.font.SysFont("montserrat", 26)
-    subtitle_font = pygame.font.SysFont("montserrat", 24, bold=True)
-
-    gradient_bg = create_vertical_gradient(WIDTH, HEIGHT, BG_COLOR_TOP, BG_COLOR_BOTTOM)
-    menu_planet_image = load_menu_planet_image()
->>>>>>> 722de1c7
     global STARFIELD
     if not STARFIELD:
         STARFIELD = generate_starfield(220)
@@ -914,15 +802,6 @@
         pygame.quit()
         sys.exit()
 
-<<<<<<< HEAD
-=======
-    menu_button_width = 280
-    menu_button_height = 58
-    menu_button_x = WIDTH // 2 - menu_button_width // 2
-    menu_button_y = HEIGHT // 2 + 140
-    menu_button_gap = 20
-
->>>>>>> 722de1c7
     menu_buttons = [
         Button(
             (menu_button_x, menu_button_y, menu_button_width, menu_button_height),
@@ -1069,7 +948,6 @@
                     btn.handle_event(event)
 
         if state == "menu":
-<<<<<<< HEAD
             screen.blit(menu_background, (0, 0))
 
             title_surf = title_font.render(menu_title_text, True, MENU_TITLE_COLOR)
@@ -1081,32 +959,6 @@
             screen.blit(subtitle_surf, subtitle_rect)
 
             draw_menu_planet(screen, planet_center, menu_planet_diameter, image=menu_planet_image)
-=======
-            screen.blit(gradient_bg, (0, 0))
-
-            menu_planet_center = (WIDTH // 2, HEIGHT // 2 - 20)
-            draw_menu_planet(
-                screen,
-                menu_planet_center,
-                int(HEIGHT * 0.12),
-                planet_image=menu_planet_image,
-            )
-
-            title_lines = ["SIMULERING AV", "OMLOPPSBANA"]
-            title_top = HEIGHT // 2 - 230
-            title_line_height = title_font.get_linesize()
-            for idx, text in enumerate(title_lines):
-                title_surf = title_font.render(text, True, MENU_TITLE_COLOR)
-                title_rect = title_surf.get_rect(midtop=(WIDTH // 2, title_top + idx * title_line_height))
-                screen.blit(title_surf, title_rect)
-
-            tagline_text = "Av Axel Jönsson"
-            tagline_surf = tagline_font.render(tagline_text, True, MENU_TAGLINE_COLOR)
-            tagline_rect = tagline_surf.get_rect(
-                midtop=(WIDTH // 2, title_top + len(title_lines) * title_line_height + 24)
-            )
-            screen.blit(tagline_surf, tagline_rect)
->>>>>>> 722de1c7
 
             menu_mouse_pos = pygame.mouse.get_pos()
             for btn in menu_buttons:
