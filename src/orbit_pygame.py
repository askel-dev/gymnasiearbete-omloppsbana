﻿# src/orbit_pygame.py
import json
import math
import os
import random
import time
import pygame
from pygame.locals import *  # noqa: F401,F403 - required for constants such as FULLSCREEN
import sys
import numpy as np
from collections import deque
from dataclasses import dataclass
from functools import lru_cache

from logging_utils import RunLogger


def create_vertical_gradient(
    width: int,
    height: int,
    top_color: tuple[int, int, int],
    bottom_color: tuple[int, int, int],
) -> pygame.Surface:
    surface = pygame.Surface((width, height))
    for y in range(height):
        ratio = y / max(1, height - 1)
        color = tuple(
            int(top_color[i] + (bottom_color[i] - top_color[i]) * ratio)
            for i in range(3)
        )
        pygame.draw.line(surface, color, (0, y), (width, y))
    return surface.convert()


def draw_text_with_shadow(
    surface: pygame.Surface,
    font: pygame.font.Font,
    text: str,
    position: tuple[int, int],
    *,
    shadow: bool = False,
) -> None:
    text_surf = font.render(text, True, HUD_TEXT_COLOR)
    if HUD_TEXT_ALPHA < 255:
        text_surf.set_alpha(HUD_TEXT_ALPHA)
    if shadow:
        shadow_color = HUD_SHADOW_COLOR[:3]
        shadow_surf = font.render(text, True, shadow_color)
        if len(HUD_SHADOW_COLOR) == 4:
            shadow_surf.set_alpha(HUD_SHADOW_COLOR[3])
        x, y = position
        surface.blit(shadow_surf, (x + 1, y + 1))
    surface.blit(text_surf, position)


def _lerp_color(c1: tuple[int, int, int], c2: tuple[int, int, int], t: float) -> tuple[int, int, int]:
    return tuple(int(c1[i] + (c2[i] - c1[i]) * t) for i in range(3))


@lru_cache(maxsize=128)
def _planet_surface(radius: int) -> pygame.Surface:
    if radius <= 0:
        return pygame.Surface((1, 1), pygame.SRCALPHA)

    outer_radius = max(radius * 3, radius + 12)
    size = outer_radius * 2
    surface = pygame.Surface((size, size), pygame.SRCALPHA)
    center = outer_radius

    inner_halo_radius = max(radius * 2, radius + 4)
    outer_halo_radius = max(radius * 3, inner_halo_radius + 4)

    pygame.draw.circle(surface, INNER_HALO_COLOR, (center, center), inner_halo_radius)
    pygame.draw.circle(surface, OUTER_HALO_COLOR, (center, center), outer_halo_radius)

    diameter = radius * 2
    planet_surface = pygame.Surface((diameter, diameter), pygame.SRCALPHA)
    planet_center = radius - 0.5
    for y in range(diameter):
        for x in range(diameter):
            dx = x - planet_center
            dy = y - planet_center
            dist = math.hypot(dx, dy)
            if dist > radius:
                continue
            t = dist / max(1, radius)
            if t <= 0.5:
                color = _lerp_color(PLANET_COLOR_CORE, PLANET_COLOR_MID, t / 0.5)
            else:
                color = _lerp_color(PLANET_COLOR_MID, PLANET_COLOR_EDGE, (t - 0.5) / 0.5)
            planet_surface.set_at((x, y), (*color, 255))

    surface.blit(planet_surface, (center - radius, center - radius))
    return surface


def draw_earth(surface: pygame.Surface, position: tuple[int, int], radius: int) -> None:
    if radius <= 0:
        return
    earth_surface = _planet_surface(radius)
    rect = earth_surface.get_rect(center=position)
    surface.blit(earth_surface, rect)


@lru_cache(maxsize=64)
def _satellite_surface(radius: int) -> pygame.Surface:
    size = radius * 4
    surface = pygame.Surface((size, size), pygame.SRCALPHA)
    center = size // 2
    light_dir = SAT_LIGHT_DIR
    length = math.hypot(light_dir[0], light_dir[1])
    if length != 0:
        light_dir = (light_dir[0] / length, light_dir[1] / length)
    for y in range(size):
        for x in range(size):
            dx = x - center + 0.5
            dy = y - center + 0.5
            dist = math.hypot(dx, dy)
            if dist > radius:
                continue
            t = dist / max(1, radius)
            base_color = _lerp_color(SAT_COLOR_CORE, SAT_COLOR_EDGE, t)
            nx = dx / max(1e-6, radius)
            ny = dy / max(1e-6, radius)
            dot = max(0.0, nx * light_dir[0] + ny * light_dir[1])
            rim = min(1.0, (t ** 1.5) * (dot ** 2) * 2.0)
            color = _lerp_color(base_color, SAT_HIGHLIGHT_COLOR, rim)
            surface.set_at((x, y), (*color, 255))
    return surface


def draw_satellite(
    surface: pygame.Surface,
    position: tuple[int, int],
    planet_position: tuple[int, int] | None,
    radius: int,
) -> None:
    if radius <= 0:
        return

    if planet_position is not None:
        dx = planet_position[0] - position[0]
        dy = planet_position[1] - position[1]
        distance = math.hypot(dx, dy)
        if distance != 0:
            offset_scale = radius * 0.6
            offset_x = int(dx / distance * offset_scale)
            offset_y = int(dy / distance * offset_scale)
        else:
            offset_x = offset_y = 0
        shadow_surface = pygame.Surface((radius * 4, radius * 4), pygame.SRCALPHA)
        pygame.draw.circle(
            shadow_surface,
            SAT_SHADOW_COLOR,
            (radius * 2, radius * 2),
            radius,
        )
        shadow_rect = shadow_surface.get_rect(
            center=(position[0] + offset_x, position[1] + offset_y)
        )
        surface.blit(shadow_surface, shadow_rect)

    sat_surface = _satellite_surface(radius)
    sat_rect = sat_surface.get_rect(center=position)
    surface.blit(sat_surface, sat_rect)


def draw_marker_pin(
    surface: pygame.Surface,
    position: tuple[int, int],
    *,
    color: tuple[int, int, int],
    alpha: int,
    orientation: str,
) -> None:
    if alpha <= 0:
        return

    half_width = LABEL_MARKER_PIN_WIDTH // 2
    offset = LABEL_MARKER_PIN_OFFSET
    height = LABEL_MARKER_PIN_HEIGHT

    if orientation == "pericenter":
        base_y = position[1] + offset
        tip = (position[0], position[1] + height)
    else:
        base_y = position[1] - offset
        tip = (position[0], position[1] - height)

    base_left = (position[0] - half_width, base_y)
    base_right = (position[0] + half_width, base_y)

    pygame.draw.polygon(
        surface,
        (*color, alpha),
        [base_left, base_right, tip],
    )

    pygame.draw.line(
        surface,
        (*color, min(255, int(alpha * 0.95))),
        position,
        tip,
        2,
    )


def draw_menu_planet(
    surface: pygame.Surface,
    center: tuple[int, int],
    diameter: int,
    *,
    image: pygame.Surface | None = None,
) -> None:
    if diameter <= 0:
        return

    if image is not None:
        width, height = image.get_size()
        scale = diameter / max(width, height)
        new_size = (
            max(1, int(width * scale)),
            max(1, int(height * scale)),
        )
        scaled = pygame.transform.smoothscale(image, new_size)
        rect = scaled.get_rect(center=center)
        surface.blit(scaled, rect)
        return

    radius = diameter // 2
    glow_radius = int(radius * 1.35)
    placeholder_surface = pygame.Surface((glow_radius * 2, glow_radius * 2), pygame.SRCALPHA)
    pygame.draw.circle(
        placeholder_surface,
        MENU_PLANET_GLOW_COLOR,
        (glow_radius, glow_radius),
        glow_radius,
    )

    planet_surface = _planet_surface(radius)
    planet_rect = planet_surface.get_rect(center=(glow_radius, glow_radius))
    placeholder_surface.blit(planet_surface, planet_rect)

    orbit_surface = pygame.Surface((glow_radius * 2, glow_radius * 2), pygame.SRCALPHA)
    orbit_rect = pygame.Rect(0, 0, int(radius * 2.6), int(radius * 1.6))
    orbit_rect.center = (glow_radius, glow_radius + MENU_PLANET_ORBIT_OFFSET)
    pygame.draw.ellipse(
        orbit_surface,
        MENU_PLANET_RING_COLOR,
        orbit_rect,
        MENU_PLANET_RING_WIDTH,
    )
    orbit_surface = pygame.transform.rotate(orbit_surface, -18)
    placeholder_surface.blit(orbit_surface, (0, 0))

    satellite_radius = max(3, radius // 7)
    satellite_angle = math.radians(32)
    satellite_distance = radius + int(radius * 0.55)
    satellite_pos = (
        glow_radius + int(math.cos(satellite_angle) * satellite_distance),
        glow_radius - int(math.sin(satellite_angle) * satellite_distance),
    )
    pygame.draw.circle(
        placeholder_surface,
        MENU_PLANET_RING_COLOR,
        satellite_pos,
        satellite_radius,
    )

    placeholder_surface.set_alpha(MENU_PLANET_PLACEHOLDER_ALPHA)
    surface.blit(placeholder_surface, placeholder_surface.get_rect(center=center))


def draw_velocity_arrow(surface: pygame.Surface, start: tuple[int, int], end: tuple[int, int], head_length: int, head_angle: float) -> None:
    pygame.draw.line(surface, VEL_COLOR, start, end, 2)
    angle = math.atan2(start[1] - end[1], end[0] - start[0])
    left = (
        int(end[0] - head_length * math.cos(angle - head_angle)),
        int(end[1] + head_length * math.sin(angle - head_angle)),
    )
    right = (
        int(end[0] - head_length * math.cos(angle + head_angle)),
        int(end[1] + head_length * math.sin(angle + head_angle)),
    )
    pygame.draw.polygon(surface, VEL_COLOR, [end, left, right])


def generate_starfield(num_stars: int) -> list[dict[str, object]]:
    stars: list[dict[str, object]] = []
    for _ in range(num_stars):
        x = random.uniform(0, WIDTH)
        y = random.uniform(0, HEIGHT)
        radius = random.choice([1, 1, 1, 2])
        alpha = random.randint(80, 150)
        base = random.randint(200, 240)
        color = (
            max(0, base - random.randint(10, 25)),
            max(0, base - random.randint(5, 15)),
            base,
        )
        star_surface = pygame.Surface((radius * 2, radius * 2), pygame.SRCALPHA)
        pygame.draw.circle(
            star_surface,
            (*color, alpha),
            (radius, radius),
            radius,
        )
        stars.append(
            {
                "pos": (x, y),
                "surface": star_surface,
                "radius": radius,
            }
        )
    return stars


def draw_starfield(surface: pygame.Surface, camera_center: np.ndarray, ppm: float) -> None:
    offset_x = camera_center[0] * ppm * STARFIELD_PARALLAX
    offset_y = camera_center[1] * ppm * STARFIELD_PARALLAX
    for star in STARFIELD:
        base_x, base_y = star["pos"]  # type: ignore[index]
        star_surface = star["surface"]  # type: ignore[index]
        radius = star["radius"]  # type: ignore[index]
        sx = int((base_x - offset_x) % WIDTH)
        sy = int((base_y + offset_y) % HEIGHT)
        surface.blit(star_surface, (sx - radius, sy - radius))


@dataclass
class ParallaxLayer:
    surface: pygame.Surface
    velocity: tuple[float, float]
    mouse_factor: float
    offset_x: float = 0.0
    offset_y: float = 0.0

    def advance(self, dt: float) -> None:
        if dt <= 0.0:
            return
        width = max(1, self.surface.get_width())
        height = max(1, self.surface.get_height())
        self.offset_x = (self.offset_x + self.velocity[0] * dt) % width
        self.offset_y = (self.offset_y + self.velocity[1] * dt) % height

    def draw(self, target: pygame.Surface, mouse_offset: tuple[float, float]) -> None:
        width = self.surface.get_width()
        height = self.surface.get_height()
        if width == 0 or height == 0:
            return
        mouse_shift_x = mouse_offset[0] * self.mouse_factor * width
        mouse_shift_y = mouse_offset[1] * self.mouse_factor * height
        ox = (self.offset_x + mouse_shift_x) % width
        oy = (self.offset_y + mouse_shift_y) % height
        base_x = -ox
        base_y = -oy
        for dx in (0, width):
            for dy in (0, height):
                target.blit(self.surface, (int(base_x + dx), int(base_y + dy)))


def generate_menu_parallax_layers(width: int, height: int) -> list[ParallaxLayer]:
    rng = random.Random(5123)
    star_count = max(120, int(max(width, height) * 0.25))
    layer_specs = [
        {
            "count": max(1, int(star_count * 0.55)),
            "radius_choices": [1, 1, 1, 2],
            "alpha_range": (45, 110),
            "velocity": (-8.0, 0.0),
            "mouse_factor": 0.010,
        },
        {
            "count": max(1, int(star_count * 0.35)),
            "radius_choices": [1, 2, 2, 3],
            "alpha_range": (80, 160),
            "velocity": (-18.0, 4.0),
            "mouse_factor": 0.018,
        },
        {
            "count": max(1, int(star_count * 0.22)),
            "radius_choices": [2, 3, 3, 4],
            "alpha_range": (110, 210),
            "velocity": (-32.0, 12.0),
            "mouse_factor": 0.028,
        },
    ]
    layers: list[ParallaxLayer] = []
    for spec in layer_specs:
        layer_surface = pygame.Surface((width, height), pygame.SRCALPHA)
        for _ in range(spec["count"]):
            radius = rng.choice(spec["radius_choices"])
            alpha = rng.randint(*spec["alpha_range"])
            color = (
                rng.randint(120, 190),
                rng.randint(160, 220),
                255,
                alpha,
            )
            x = rng.randint(0, width)
            y = rng.randint(0, height)
            pygame.draw.circle(layer_surface, color, (x, y), radius)
        layer = ParallaxLayer(
            surface=layer_surface,
            velocity=(
                spec["velocity"][0] * (0.6 + rng.random() * 0.8),
                spec["velocity"][1] * (0.6 + rng.random() * 0.8),
            ),
            mouse_factor=spec["mouse_factor"],
        )
        layer.offset_x = rng.uniform(0, max(1, width))
        layer.offset_y = rng.uniform(0, max(1, height))
        layers.append(layer)
    return layers


def load_font(preferred_names: list[str], size: int, *, bold: bool = False) -> pygame.font.Font:
    for name in preferred_names:
        try:
            match = pygame.font.match_font(name, bold=bold)
        except Exception:
            match = None
        if match:
            return pygame.font.Font(match, size)
    fallback_name = preferred_names[0] if preferred_names else None
    return pygame.font.SysFont(fallback_name, size, bold=bold)


# =======================
#   FYSIK & KONSTANTER
# =======================
G = 6.674e-11                 # gravitationskonstant (SI)
M = 5.972e24                  # Jordens massa (kg)
MU = G * M
EARTH_RADIUS = 6_371_000      # m
# Startvillkor
R0 = np.array([7_000_000.0, 0.0])  # m
V0 = np.array([0.0, 7_600.0])      # m/s


@dataclass(frozen=True)
class Scenario:
    """Preset initial-conditions used by the Scenario Mode."""

    key: str
    name: str
    velocity: tuple[float, float]
    description: str

    def velocity_vector(self) -> np.ndarray:
        return np.array(self.velocity, dtype=float)


SCENARIO_DEFINITIONS: tuple[Scenario, ...] = (
    Scenario(
        key="leo",
        name="LEO",
        velocity=(0.0, 7_600.0),
        description="Classic circular low Earth orbit (~7.6 km/s prograde).",
    ),
    Scenario(
        key="suborbital",
        name="Suborbital",
        velocity=(0.0, 6_000.0),
        description="Too slow for orbit – dramatic re-entry arc (~6.0 km/s).",
    ),
    Scenario(
        key="escape",
        name="Escape",
        velocity=(0.0, 11_500.0),
        description="High-energy burn that easily exceeds escape velocity (~11.5 km/s).",
    ),
    Scenario(
        key="parabolic",
        name="Parabolic",
        velocity=(0.0, 10_000.0),
        description="Close to the escape threshold (~10.0 km/s).",
    ),
    Scenario(
        key="retrograde",
        name="Retrograde",
        velocity=(0.0, -7_600.0),
        description="Same magnitude as LEO but flipped for retrograde flight.",
    ),
)

SCENARIOS: dict[str, Scenario] = {scenario.key: scenario for scenario in SCENARIO_DEFINITIONS}
SCENARIO_DISPLAY_ORDER: list[str] = [scenario.key for scenario in SCENARIO_DEFINITIONS]
DEFAULT_SCENARIO_KEY = SCENARIO_DISPLAY_ORDER[0]
SCENARIO_FLASH_DURATION = 2.0

# =======================
#   SIMULATOR-SETTINGS
# =======================
DT_PHYS = 0.25                 # fysikens tidssteg (sekunder)
REAL_TIME_SPEED = 240.0        # sim-sek per real-sek (startvärde)
MAX_SUBSTEPS = 20             # skydd mot för många fysiksteg/frame
LOG_EVERY_STEPS = 20           # logga var 20:e fysiksteg
ESCAPE_RADIUS_FACTOR = 20.0
ORBIT_PREDICTION_INTERVAL = 1.0
MAX_ORBIT_PREDICTION_SAMPLES = 2_000
MAX_RENDERED_ORBIT_POINTS = 800

# =======================
#   RIT- & KONTROLL-SETTINGS
# =======================
# Dessa värden sätts om efter att displayen initierats, men behöver
# startvärden för typkontroller och tooling.
WIDTH, HEIGHT = 1000, 800
BG_COLOR_TOP = (0, 17, 40)
BG_COLOR_BOTTOM = (0, 34, 72)
PLANET_COLOR_CORE = (255, 183, 77)
PLANET_COLOR_MID = (240, 98, 146)
PLANET_COLOR_EDGE = (124, 77, 255)
INNER_HALO_COLOR = (124, 77, 255, int(255 * 0.10))
OUTER_HALO_COLOR = (46, 209, 195, int(255 * 0.08))
SAT_COLOR_CORE = (65, 224, 162)
SAT_COLOR_EDGE = (42, 170, 226)
SAT_HIGHLIGHT_COLOR = (206, 255, 250)
SAT_LIGHT_DIR = (-0.55, -0.4)
SAT_SHADOW_COLOR = (6, 12, 24, 120)
SAT_BASE_RADIUS = 6
HUD_TEXT_COLOR = (234, 241, 255)
HUD_TEXT_ALPHA = 255
HUD_SHADOW_COLOR = (10, 15, 30, 120)
ORBIT_PRIMARY_COLOR = (255, 255, 255, 180)
ORBIT_SECONDARY_COLOR = (220, 236, 255, 140)
ORBIT_LINE_WIDTH = 2
TRAIL_COLOR = (46, 209, 195)
TRAIL_MAX_DURATION = 1.0
VEL_COLOR = (46, 209, 195)
BUTTON_COLOR = (8, 32, 64, int(255 * 0.78))
BUTTON_HOVER_COLOR = (18, 52, 94, int(255 * 0.88))
BUTTON_TEXT_COLOR = (234, 241, 255)
BUTTON_BORDER_COLOR = (88, 140, 255, int(255 * 0.55))
BUTTON_HOVER_BORDER_COLOR = (118, 180, 255, int(255 * 0.8))
BUTTON_RADIUS = 18
MENU_TITLE_COLOR = (234, 241, 255)
MENU_SUBTITLE_COLOR = (180, 198, 228)
MENU_BUTTON_COLOR = (9, 44, 92, 220)
MENU_BUTTON_HOVER_COLOR = (24, 74, 140, 235)
MENU_BUTTON_BORDER_COLOR = (255, 255, 255, 50)
MENU_BUTTON_TEXT_COLOR = (234, 241, 255)
MENU_BUTTON_RADIUS = 20
MENU_PLANET_GLOW_COLOR = (88, 146, 255, 70)
MENU_PLANET_RING_COLOR = (93, 200, 255, 200)
MENU_PLANET_RING_WIDTH = 4
MENU_PLANET_ORBIT_OFFSET = 18
MENU_PLANET_PLACEHOLDER_ALPHA = 220
LABEL_BACKGROUND_COLOR = (12, 18, 30, int(255 * 0.18))
LABEL_MARKER_COLOR = (46, 209, 195)
LABEL_TEXT_COLOR = (234, 241, 255)
LABEL_MARKER_ALPHA = int(255 * 0.9)
LABEL_MARKER_HOVER_RADIUS = 22
LABEL_MARKER_HOVER_ALPHA = 255
LABEL_MARKER_HOVER_RADIUS_PIXELS = 6
<<<<<<< HEAD
LABEL_MARKER_PIN_WIDTH = 10
LABEL_MARKER_PIN_HEIGHT = 16
LABEL_MARKER_PIN_OFFSET = 6
=======
>>>>>>> 0b494f0f
FPS_TEXT_ALPHA = int(255 * 0.6)
STARFIELD_PARALLAX = 0.12

STARFIELD: list[dict[str, object]] = []
MENU_PLANET_IMAGE_PATH = os.path.join(
    os.path.dirname(__file__), "..", "assets", "menu_planet.png"
)
_MENU_PLANET_CACHE: dict[tuple[int, int], pygame.Surface] = {}

def compute_pixels_per_meter(width: int, height: int) -> float:
    return 0.25 * (min(width, height) / (2.0 * np.linalg.norm(R0)))


def update_display_metrics(width: int, height: int) -> None:
    global WIDTH, HEIGHT, PIXELS_PER_METER

    WIDTH = width
    HEIGHT = height
    PIXELS_PER_METER = compute_pixels_per_meter(width, height)


PIXELS_PER_METER = compute_pixels_per_meter(WIDTH, HEIGHT)
MIN_PPM = 1e-7
MAX_PPM = 1e-2

# =======================
#   HJÄLPMETODER
# =======================
def accel(r: np.ndarray) -> np.ndarray:
    rmag = np.linalg.norm(r)
    return -MU * r / (rmag**3)

def rk4_step(r, v, dt):
    a1 = accel(r);                k1_r = v;              k1_v = a1
    a2 = accel(r + 0.5*dt*k1_r);  k2_r = v + 0.5*dt*k1_v; k2_v = a2
    a3 = accel(r + 0.5*dt*k2_r);  k3_r = v + 0.5*dt*k2_v; k3_v = a3
    a4 = accel(r + dt*k3_r);      k4_r = v + dt*k3_v;     k4_v = a4
    r_next = r + (dt/6.0)*(k1_r + 2*k2_r + 2*k3_r + k4_r)
    v_next = v + (dt/6.0)*(k1_v + 2*k2_v + 2*k3_v + k4_v)
    return r_next, v_next

def energy_specific(r, v):
    rmag = np.linalg.norm(r)
    vmag2 = v[0]*v[0] + v[1]*v[1]
    return 0.5*vmag2 - MU/rmag

def eccentricity(r, v):
    r3 = np.array([r[0], r[1], 0.0])
    v3 = np.array([v[0], v[1], 0.0])
    h = np.cross(r3, v3)
    e_vec = np.cross(v3, h)/MU - r3/np.linalg.norm(r3)
    return np.linalg.norm(e_vec[:2])

def world_to_screen(x, y, ppm, camera_center=(0.0, 0.0)):
    cx, cy = camera_center
    sx = WIDTH // 2 + int((x - cx) * ppm)
    sy = HEIGHT // 2 - int((y - cy) * ppm)
    return sx, sy

def clamp(val, lo, hi):
    return max(lo, min(hi, val))


def compute_satellite_radius(r_magnitude: float) -> int:
    altitude = max(0.0, r_magnitude - EARTH_RADIUS)
    scale = 1.0 + clamp(altitude / 20_000_000.0, 0.0, 0.2)
    return max(3, int(round(SAT_BASE_RADIUS * scale)))


def draw_orbit_line(
    surface: pygame.Surface,
    color: tuple[int, int, int] | tuple[int, int, int, int],
    points: list[tuple[int, int]],
    width: int,
) -> None:
    if len(points) < 2:
        return
    if width <= 1:
        pygame.draw.aalines(surface, color, False, points)
    else:
        pygame.draw.lines(surface, color, False, points, width)
        pygame.draw.aalines(surface, color, False, points)


def downsample_points(
    points: list[tuple[float, float]], max_points: int
) -> list[tuple[float, float]]:
    if len(points) <= max_points:
        return list(points)
    step = max(1, math.ceil(len(points) / max_points))
    sampled = points[::step]
    if sampled[-1] != points[-1]:
        sampled.append(points[-1])
    return sampled


def compute_orbit_prediction(r_init: np.ndarray, v_init: np.ndarray) -> tuple[float | None, list[tuple[float, float]]]:
    eps = energy_specific(r_init, v_init)
    if eps >= 0.0:
        return None, []

    a = -MU / (2.0 * eps)
    period = 2.0 * math.pi * math.sqrt(a**3 / MU)
    estimated_samples = max(360, int(period / ORBIT_PREDICTION_INTERVAL))
    num_samples = max(2, min(MAX_ORBIT_PREDICTION_SAMPLES, estimated_samples))
    dt = period / num_samples

    r = r_init.copy()
    v = v_init.copy()
    points: list[tuple[float, float]] = []
    for _ in range(num_samples + 1):
        points.append((float(r[0]), float(r[1])))
        r, v = rk4_step(r, v, dt)

    return period, points


@dataclass(frozen=True)
class ButtonVisualStyle:
    base_color: tuple[int, int, int] | tuple[int, int, int, int]
    hover_color: tuple[int, int, int] | tuple[int, int, int, int]
    text_color: tuple[int, int, int]
    radius: int
    border_color: tuple[int, int, int] | tuple[int, int, int, int] | None = None
    border_width: int = 0


DEFAULT_BUTTON_STYLE = ButtonVisualStyle(
    base_color=BUTTON_COLOR,
    hover_color=BUTTON_HOVER_COLOR,
    text_color=BUTTON_TEXT_COLOR,
    radius=BUTTON_RADIUS,
)

MENU_BUTTON_STYLE = ButtonVisualStyle(
    base_color=MENU_BUTTON_COLOR,
    hover_color=MENU_BUTTON_HOVER_COLOR,
    text_color=MENU_BUTTON_TEXT_COLOR,
    radius=MENU_BUTTON_RADIUS,
    border_color=MENU_BUTTON_BORDER_COLOR,
    border_width=2,
)


class Button:
    """Simple rectangular button with hover feedback and callbacks."""

    def __init__(self, rect, text, callback, text_getter=None, *, style: ButtonVisualStyle | None = None):
        self.rect = pygame.Rect(rect)
        self._text = text
        self._callback = callback
        self._text_getter = text_getter
        self._cached_text_surface: pygame.Surface | None = None
        self._cached_text: str | None = None
        self._cached_font_id: int | None = None
        self._style = style

    def get_text(self):
        if self._text_getter is not None:
            return self._text_getter()
        return self._text

    def draw(self, surface, font, mouse_pos=None):
        if mouse_pos is None:
            mouse_pos = pygame.mouse.get_pos()
        hovered = self.rect.collidepoint(mouse_pos)
        style = self._style or DEFAULT_BUTTON_STYLE
        color = style.hover_color if hovered else style.base_color
        button_surface = pygame.Surface(self.rect.size, pygame.SRCALPHA)
        pygame.draw.rect(
            button_surface,
            color,
            button_surface.get_rect(),
            border_radius=style.radius,
        )
        if style.border_color is not None and style.border_width > 0:
            pygame.draw.rect(
                button_surface,
                style.border_color,
                button_surface.get_rect(),
                style.border_width,
                border_radius=style.radius,
            )
        surface.blit(button_surface, self.rect.topleft)
        text_value = self.get_text()
        font_id = id(font)
        if (
            self._cached_text_surface is None
            or text_value != self._cached_text
            or font_id != self._cached_font_id
        ):
            self._cached_text_surface = font.render(text_value, True, style.text_color)
            self._cached_text = text_value
            self._cached_font_id = font_id
        text_surf = self._cached_text_surface
        if HUD_TEXT_ALPHA < 255:
            text_surf = text_surf.copy()
            text_surf.set_alpha(HUD_TEXT_ALPHA)
        text_rect = text_surf.get_rect(center=self.rect.center)
        surface.blit(text_surf, text_rect)

    def handle_event(self, event):
        if event.type == pygame.MOUSEBUTTONDOWN and event.button == 1:
            if self.rect.collidepoint(event.pos):
                self._callback()

# =======================
#   HUVUDPROGRAM
# =======================
def main():
    pygame.init()
    pygame.display.set_caption("Gymnasiearbete - Simulering av omloppsbana")
    font_fps = pygame.font.SysFont("consolas", 14)

    fullscreen_flags = FULLSCREEN | DOUBLEBUF
    borderless_flags = NOFRAME | DOUBLEBUF
    info = pygame.display.Info()
    fallback_resolution = (info.current_w or WIDTH, info.current_h or HEIGHT)

    screen: pygame.Surface | None = None
    if info.current_w and info.current_h:
        try:
            os.environ.setdefault("SDL_VIDEO_WINDOW_POS", "0,0")
            screen = pygame.display.set_mode((info.current_w, info.current_h), borderless_flags)
        except pygame.error:
            screen = None

    if screen is None:
        try:
            screen = pygame.display.set_mode((0, 0), fullscreen_flags)
        except pygame.error:
            # Fallback till fönsterläge om fullscreen inte stöds.
            screen = pygame.display.set_mode(fallback_resolution, DOUBLEBUF)

    screen_width, screen_height = screen.get_size()
    update_display_metrics(screen_width, screen_height)

    overlay_size = (WIDTH, HEIGHT)
    trail_surface = pygame.Surface(overlay_size, pygame.SRCALPHA)
    orbit_layer = pygame.Surface(overlay_size, pygame.SRCALPHA)
    label_layer = pygame.Surface(overlay_size, pygame.SRCALPHA)

    clock = pygame.time.Clock()
    font = pygame.font.SysFont("consolas", 18)
    scenario_font = pygame.font.SysFont("consolas", 16)

    min_dimension = min(WIDTH, HEIGHT)
    title_font_size = max(48, int(min_dimension * 0.075))
    subtitle_font_size = max(26, int(min_dimension * 0.032))

    gradient_bg = create_vertical_gradient(WIDTH, HEIGHT, BG_COLOR_TOP, BG_COLOR_BOTTOM)
    menu_background = gradient_bg.copy()
    menu_parallax_layers = generate_menu_parallax_layers(WIDTH, HEIGHT)
    menu_mouse_offset = [0.0, 0.0]
    menu_last_time = time.perf_counter()

    menu_glow_surface = pygame.Surface((WIDTH, HEIGHT), pygame.SRCALPHA)
    glow_radius = int(min(WIDTH, HEIGHT) * 0.45)
    pygame.draw.circle(
        menu_glow_surface,
        (70, 120, 255, 45),
        (WIDTH // 2, HEIGHT // 2),
        glow_radius,
    )
    menu_background.blit(menu_glow_surface, (0, 0))

    title_font = load_font(["montserrat", "futura", "avenir", "arial"], title_font_size, bold=True)
    subtitle_font = load_font(["montserrat", "futura", "avenir", "arial"], subtitle_font_size)
    menu_button_size = max(60, int(min_dimension * 0.08))
    menu_planet_diameter = max(700, min(320, int(min_dimension * 0.32)))
    menu_button_height = max(100, int(menu_button_size * 0.26))
    menu_button_font_size = min(menu_button_height - 12, max(26, int(menu_button_height * 0.52)))
    menu_button_font = load_font(
        ["montserrat", "futura", "avenir", "arial"],
        menu_button_font_size,
        bold=True,
    )

    assets_root = os.path.abspath(os.path.join(os.path.dirname(__file__), "..", "assets"))
    planet_image_path = os.path.join(assets_root, "main_menu_art.png")
    menu_planet_image: pygame.Surface | None = None
    if os.path.exists(planet_image_path):
        try:
            menu_planet_image = pygame.image.load(planet_image_path).convert_alpha()
        except pygame.error:
            menu_planet_image = None

    current_scenario_key = DEFAULT_SCENARIO_KEY
    scenario_flash_text: str | None = None
    scenario_flash_time = 0.0

    scenario_shortcut_map: dict[int, str] = {}
    number_key_codes = [
        pygame.K_1,
        pygame.K_2,
        pygame.K_3,
        pygame.K_4,
        pygame.K_5,
        pygame.K_6,
        pygame.K_7,
        pygame.K_8,
        pygame.K_9,
    ]
    keypad_key_codes = [
        pygame.K_KP1,
        pygame.K_KP2,
        pygame.K_KP3,
        pygame.K_KP4,
        pygame.K_KP5,
        pygame.K_KP6,
        pygame.K_KP7,
        pygame.K_KP8,
        pygame.K_KP9,
    ]
    for index, scenario_key in enumerate(SCENARIO_DISPLAY_ORDER, start=1):
        if index <= len(number_key_codes):
            scenario_shortcut_map[number_key_codes[index - 1]] = scenario_key
        if index <= len(keypad_key_codes):
            scenario_shortcut_map[keypad_key_codes[index - 1]] = scenario_key

    scenario_panel_title = "Scenario Mode – press 1-5 to switch"
    scenario_help_lines = [
        f"[{idx}] {SCENARIOS[key].name} – {SCENARIOS[key].description}"
        for idx, key in enumerate(SCENARIO_DISPLAY_ORDER, start=1)
    ]

    def get_current_scenario() -> Scenario:
        return SCENARIOS[current_scenario_key]

    def scenario_velocity_vector(key: str | None = None) -> np.ndarray:
        scenario = SCENARIOS[key or current_scenario_key]
        return scenario.velocity_vector()

    global STARFIELD
    if not STARFIELD:
        STARFIELD = generate_starfield(220)

    layout_center_y = HEIGHT // 2
    title_y = max(int(layout_center_y - HEIGHT * 0.27), int(HEIGHT * 0.14))
    subtitle_y = title_y + max(40, int(HEIGHT * 0.06))
    planet_center = (WIDTH // 2, layout_center_y - int(HEIGHT * 0.03))
    menu_button_width = max(200, int(menu_button_height * 6))
    menu_button_gap = max(20, int(menu_button_height * 0.36))
    button_block_height = menu_button_height * 2 + menu_button_gap
    default_button_y = planet_center[1] + menu_planet_diameter // 2 + max(48, int(HEIGHT * 0.07))
    max_button_y = HEIGHT - button_block_height - 80
    menu_button_y = min(default_button_y, max_button_y)
    menu_button_y = max(menu_button_y, subtitle_y + max(60, int(HEIGHT * 0.08)))
    menu_button_x = WIDTH // 2 - menu_button_width // 2
    menu_title_text = "SIMULERING AV OMLOPPSBANA"
    menu_subtitle_text = "av Axel Jönsson"

    # Simuleringsstate
    r = R0.copy()
    v = scenario_velocity_vector()
    t_sim = 0.0
    paused = False
    ppm = PIXELS_PER_METER
    ppm_target = ppm
    real_time_speed = REAL_TIME_SPEED
    camera_mode = "earth"
    camera_center = np.array([0.0, 0.0], dtype=float)
    camera_target = np.array([0.0, 0.0], dtype=float)
    is_dragging_camera = False
    drag_last_pos = (0, 0)

    orbit_prediction_period: float | None = None
    orbit_prediction_points: list[tuple[float, float]] = []

    orbit_markers: deque[tuple[str, float, float, float]] = deque(maxlen=20)
    trail_history: deque[tuple[float, float, float]] = deque(maxlen=1200)

    # tidsackumulator för fast fysik
    accumulator = 0.0
    last_time = time.perf_counter()

    # loggningsstate
    logger: RunLogger | None = None
    log_step_counter = 0
    prev_r: float | None = None
    prev_dr: float | None = None
    impact_logged = False
    escape_logged = False

    def close_logger():
        nonlocal logger
        if logger is not None:
            logger.close()
            logger = None

    def reset():
        nonlocal r, v, t_sim, paused, ppm, real_time_speed
        nonlocal accumulator, last_time, log_step_counter, prev_r, prev_dr
        nonlocal impact_logged, escape_logged, ppm_target
        nonlocal camera_center, orbit_markers, camera_target, trail_history
        nonlocal camera_mode, is_dragging_camera
        nonlocal orbit_prediction_period, orbit_prediction_points
        close_logger()
        r = R0.copy()
        v = scenario_velocity_vector()
        t_sim = 0.0
        paused = False
        ppm = PIXELS_PER_METER
        ppm_target = ppm
        real_time_speed = REAL_TIME_SPEED
        accumulator = 0.0
        last_time = time.perf_counter()
        log_step_counter = 0
        prev_r = None
        prev_dr = None
        impact_logged = False
        escape_logged = False
        orbit_markers.clear()
        trail_history.clear()
        camera_center[:] = (0.0, 0.0)
        camera_target[:] = (0.0, 0.0)
        camera_mode = "earth"
        is_dragging_camera = False
        orbit_prediction_period, orbit_prediction_points = compute_orbit_prediction(r, v)

    state = "menu"
    escape_radius_limit = ESCAPE_RADIUS_FACTOR * float(np.linalg.norm(R0))

    def set_scenario(new_key: str) -> None:
        nonlocal current_scenario_key, scenario_flash_text, scenario_flash_time
        if new_key not in SCENARIOS:
            return
        current_scenario_key = new_key
        scenario = get_current_scenario()
        scenario_flash_text = f"{scenario.name} scenario loaded"
        scenario_flash_time = time.perf_counter()
        reset()
        if state == "running":
            init_run_logging()

    def log_state(dt_eff: float) -> None:
        if logger is None:
            return
        rmag = float(np.linalg.norm(r))
        vmag = float(np.linalg.norm(v))
        eps = float(energy_specific(r, v))
        h_vec = np.cross(np.array([r[0], r[1], 0.0]), np.array([v[0], v[1], 0.0]))
        h_mag = float(np.linalg.norm(h_vec))
        e_val = float(eccentricity(r, v))
        logger.log_ts(
            [
                float(t_sim),
                float(r[0]),
                float(r[1]),
                float(v[0]),
                float(v[1]),
                rmag,
                vmag,
                eps,
                h_mag,
                e_val,
                float(dt_eff),
            ]
        )

    def init_run_logging() -> None:
        nonlocal logger, log_step_counter, prev_r, prev_dr, impact_logged, escape_logged
        close_logger()
        logger = RunLogger()
        scenario = get_current_scenario()
        v0_vector = scenario.velocity_vector()
        meta = {
            "scenario_key": scenario.key,
            "scenario_name": scenario.name,
            "scenario_description": scenario.description,
            "R0": R0.tolist(),
            "V0": v0_vector.tolist(),
            "v0": float(np.linalg.norm(v0_vector)),
            "G": G,
            "M": M,
            "mu": MU,
            "integrator": "RK4",
            "dt_phys": DT_PHYS,
            "start_speed": REAL_TIME_SPEED,
            "log_strategy": "every_20_steps",
            "code_version": "v1.0",
        }
        logger.write_meta(meta)
        log_step_counter = 0
        prev_r = float(np.linalg.norm(r))
        prev_dr = None
        impact_logged = False
        escape_logged = False
        log_state(0.0)

    def start_simulation():
        nonlocal state
        reset()
        state = "running"
        init_run_logging()

    def quit_app():
        close_logger()
        pygame.quit()
        sys.exit()

    menu_buttons = [
        Button(
            (menu_button_x, menu_button_y, menu_button_width, menu_button_height),
            "STARTA SIMULATION",
            start_simulation,
            style=MENU_BUTTON_STYLE,
        ),
        Button(
            (
                menu_button_x,
                menu_button_y + menu_button_height + menu_button_gap,
                menu_button_width,
                menu_button_height,
            ),
            "AVSLUTA",
            quit_app,
            style=MENU_BUTTON_STYLE,
        ),
    ]

    button_width = 140
    button_height = 40
    button_gap = 10

    def toggle_pause():
        nonlocal paused
        paused = not paused

    def slow_down():
        nonlocal real_time_speed
        real_time_speed = max(real_time_speed / 1.5, 0.1)

    def speed_up():
        nonlocal real_time_speed
        real_time_speed = min(real_time_speed * 1.5, 10_000.0)

    def toggle_camera():
        nonlocal camera_mode
        if camera_mode == "earth":
            camera_mode = "satellite"
        elif camera_mode == "satellite":
            camera_mode = "manual"
        else:
            camera_mode = "earth"

    def reset_and_continue():
        reset()
        if state == "running":
            init_run_logging()

    sim_buttons: list[Button] = []

    def update_sim_button_layout() -> None:
        if not sim_buttons:
            return

        total_buttons = len(sim_buttons)
        total_height = total_buttons * button_height + (total_buttons - 1) * button_gap
        start_y = int((HEIGHT - total_height) / 2)
        x_pos = WIDTH - button_width - 20

        for idx, btn in enumerate(sim_buttons):
            top = start_y + idx * (button_height + button_gap)
            btn.rect.update(x_pos, top, button_width, button_height)

    sim_buttons = [
        Button((20, 20, button_width, button_height), "Pause", toggle_pause, lambda: "Resume" if paused else "Pause"),
        Button((20, 20 + (button_height + button_gap), button_width, button_height), "Reset", reset_and_continue),
        Button(
            (20, 20 + 2 * (button_height + button_gap), button_width, button_height),
            "Slower",
            slow_down,
        ),
        Button(
            (20, 20 + 3 * (button_height + button_gap), button_width, button_height),
            "Faster",
            speed_up,
        ),
        Button(
            (20, 20 + 4 * (button_height + button_gap), button_width, button_height),
            "Camera",
            toggle_camera,
            lambda: (
                "Camera: Earth"
                if camera_mode == "earth"
                else "Camera: Sat" if camera_mode == "satellite" else "Camera: Free"
            ),
        ),
    ]

    update_sim_button_layout()

    def is_over_button(pos: tuple[int, int]) -> bool:
        if state == "menu":
            return any(btn.rect.collidepoint(pos) for btn in menu_buttons)
        if state == "running":
            return any(btn.rect.collidepoint(pos) for btn in sim_buttons)
        return False

    # ========= LOOP =========
    while True:
        current_size = screen.get_size()
        if current_size != overlay_size:
            overlay_size = current_size
            update_display_metrics(*current_size)
            update_sim_button_layout()
            trail_surface = pygame.Surface(overlay_size, pygame.SRCALPHA)
            orbit_layer = pygame.Surface(overlay_size, pygame.SRCALPHA)
            label_layer = pygame.Surface(overlay_size, pygame.SRCALPHA)

        trail_surface.fill((0, 0, 0, 0))
        orbit_layer.fill((0, 0, 0, 0))
        label_layer.fill((0, 0, 0, 0))
        trail_drawn = False
        orbit_drawn = False
        labels_drawn = False
        # --- Input ---
        for event in pygame.event.get():
            if event.type == pygame.QUIT:
                quit_app()
            elif event.type == pygame.KEYDOWN:
                if event.key == pygame.K_ESCAPE:
                    quit_app()
                    continue
                if event.key in scenario_shortcut_map:
                    set_scenario(scenario_shortcut_map[event.key])
                    continue
                if state == "running":
                    if event.key == pygame.K_SPACE:
                        paused = not paused
                    elif event.key == pygame.K_r:
                        reset_and_continue()
                    elif event.key in (pygame.K_EQUALS, pygame.K_PLUS):
                        ppm_target = clamp(ppm_target * 1.2, MIN_PPM, MAX_PPM)     # zoom in
                    elif event.key == pygame.K_MINUS:
                        ppm_target = clamp(ppm_target / 1.2, MIN_PPM, MAX_PPM)     # zoom out

                    # ---- Piltangenter styr simhastighet (ingen boost längre) ----
                    elif event.key == pygame.K_RIGHT:
                        real_time_speed = min(real_time_speed * 1.5, 10_000.0)
                    elif event.key == pygame.K_LEFT:
                        real_time_speed = max(real_time_speed / 1.5, 0.1)
                    elif event.key == pygame.K_UP:
                        real_time_speed = min(real_time_speed * 2.0, 10_000.0)
                    elif event.key == pygame.K_DOWN:
                        real_time_speed = max(real_time_speed / 2.0, 0.1)
                    elif event.key == pygame.K_c:
                        toggle_camera()
            elif event.type == pygame.MOUSEBUTTONDOWN:
                if event.button == 1 and state == "running" and not is_over_button(event.pos):
                    is_dragging_camera = True
                    drag_last_pos = event.pos
                    camera_mode = "manual"
                    camera_target[:] = camera_center
                elif event.button == 4 and state == "running":
                    ppm_target = clamp(ppm_target * 1.1, MIN_PPM, MAX_PPM)
                elif event.button == 5 and state == "running":
                    ppm_target = clamp(ppm_target / 1.1, MIN_PPM, MAX_PPM)
            elif event.type == pygame.MOUSEBUTTONUP:
                if event.button == 1:
                    is_dragging_camera = False
            elif event.type == pygame.MOUSEMOTION:
                if is_dragging_camera and state == "running":
                    dx = event.pos[0] - drag_last_pos[0]
                    dy = event.pos[1] - drag_last_pos[1]
                    if dx != 0 or dy != 0:
                        camera_center[0] -= dx / ppm
                        camera_center[1] += dy / ppm
                        camera_target[:] = camera_center
                        drag_last_pos = event.pos
            elif event.type == pygame.MOUSEWHEEL:
                if state == "running" and event.y != 0:
                    zoom_factor = 1.1 ** event.y
                    ppm_target = clamp(ppm_target * zoom_factor, MIN_PPM, MAX_PPM)
            if state == "menu":
                for btn in menu_buttons:
                    btn.handle_event(event)
            elif state == "running":
                for btn in sim_buttons:
                    btn.handle_event(event)

        if state == "menu":
            now_menu = time.perf_counter()
            menu_frame_dt = min(now_menu - menu_last_time, 0.05)
            menu_last_time = now_menu
            menu_mouse_pos = pygame.mouse.get_pos()
            for layer in menu_parallax_layers:
                layer.advance(menu_frame_dt)

            center_x = WIDTH * 0.5
            center_y = HEIGHT * 0.5
            target_offset_x = (menu_mouse_pos[0] - center_x) / max(1.0, WIDTH)
            target_offset_y = (menu_mouse_pos[1] - center_y) / max(1.0, HEIGHT)
            smoothing = 1.0 - math.exp(-menu_frame_dt * 6.0) if menu_frame_dt > 0.0 else 1.0
            menu_mouse_offset[0] += (target_offset_x - menu_mouse_offset[0]) * smoothing
            menu_mouse_offset[1] += (target_offset_y - menu_mouse_offset[1]) * smoothing

            screen.blit(menu_background, (0, 0))
            for layer in menu_parallax_layers:
                layer.draw(screen, (menu_mouse_offset[0], menu_mouse_offset[1]))

            title_surf = title_font.render(menu_title_text, True, MENU_TITLE_COLOR)
            title_rect = title_surf.get_rect(center=(WIDTH // 2, title_y))
            screen.blit(title_surf, title_rect)

            subtitle_surf = subtitle_font.render(menu_subtitle_text, True, MENU_SUBTITLE_COLOR)
            subtitle_rect = subtitle_surf.get_rect(center=(WIDTH // 2, subtitle_y))
            screen.blit(subtitle_surf, subtitle_rect)

            draw_menu_planet(screen, planet_center, menu_planet_diameter, image=menu_planet_image)

            for btn in menu_buttons:
                btn.draw(screen, menu_button_font, menu_mouse_pos)

            panel_lines = [scenario_panel_title, *scenario_help_lines]
            if panel_lines:
                panel_padding = 14
                line_height = scenario_font.get_linesize()
                panel_width = max(scenario_font.size(line)[0] for line in panel_lines) + panel_padding * 2
                panel_height = line_height * len(panel_lines) + panel_padding * 2
                panel_surface = pygame.Surface((panel_width, panel_height), pygame.SRCALPHA)
                pygame.draw.rect(
                    panel_surface,
                    LABEL_BACKGROUND_COLOR,
                    panel_surface.get_rect(),
                    border_radius=12,
                )
                y = panel_padding
                for idx, line in enumerate(panel_lines):
                    if idx == 0:
                        color = HUD_TEXT_COLOR
                    else:
                        scenario_key = SCENARIO_DISPLAY_ORDER[idx - 1]
                        color = HUD_TEXT_COLOR if scenario_key == current_scenario_key else MENU_SUBTITLE_COLOR
                    text_surf = scenario_font.render(line, True, color)
                    panel_surface.blit(text_surf, (panel_padding, y))
                    y += line_height
                panel_rect = panel_surface.get_rect()
                panel_rect.topleft = (20, HEIGHT - panel_height - 20)
                screen.blit(panel_surface, panel_rect)

            if scenario_flash_text and now_menu - scenario_flash_time < SCENARIO_FLASH_DURATION:
                flash_surf = scenario_font.render(scenario_flash_text, True, MENU_TITLE_COLOR)
                flash_rect = flash_surf.get_rect(center=(WIDTH // 2, menu_button_y - 40))
                screen.blit(flash_surf, flash_rect)

            # --- FPS Counter ---
            fps_value = clock.get_fps()
            fps_text = font_fps.render(f"FPS: {fps_value:.1f}", True, (140, 180, 220))
            # placera i nedre högra hörnet
            text_rect = fps_text.get_rect(bottomright=(WIDTH - 10, HEIGHT - 10))
            screen.blit(fps_text, text_rect)


            pygame.display.flip()
            clock.tick(240)
            continue

        # --- Fysik ackumulator ---
        now = time.perf_counter()
        frame_dt_real = now - last_time
        last_time = now
        sim_dt_target = frame_dt_real * real_time_speed
        accumulator += sim_dt_target

        if paused:
            accumulator = 0.0

        time_to_simulate = accumulator if not paused else 0.0
        if time_to_simulate > 0.0:
            steps_needed = max(1, math.ceil(time_to_simulate / DT_PHYS))
            steps_to_run = min(steps_needed, MAX_SUBSTEPS)
            dt_step = time_to_simulate / steps_to_run

            for _ in range(steps_to_run):
                r, v = rk4_step(r, v, dt_step)
                t_sim += dt_step
                rmag = float(np.linalg.norm(r))
                event_logged = False
                event_type: str | None = None
                prev_radius = prev_r
                dr = None
                if prev_radius is not None:
                    dr = rmag - prev_radius
                    if prev_dr is not None:
                        if prev_dr < 0.0 and dr >= 0.0:
                            event_type = "pericenter"
                        elif prev_dr > 0.0 and dr <= 0.0:
                            event_type = "apocenter"
                prev_dr = dr
                prev_r = rmag

                if event_type is not None:
                    orbit_markers.append((event_type, float(r[0]), float(r[1]), rmag))

                trail_history.append((float(r[0]), float(r[1]), time.perf_counter()))

                if logger is not None:
                    log_step_counter += 1
                    vmag = float(np.linalg.norm(v))
                    eps = float(energy_specific(r, v))
                    e_val = float(eccentricity(r, v))

                    if event_type is not None:
                        logger.log_event(
                            [
                                float(t_sim),
                                event_type,
                                rmag,
                                vmag,
                                json.dumps({"ecc": e_val, "energy": eps}),
                            ]
                        )
                        event_logged = True

                    if not impact_logged and rmag <= EARTH_RADIUS:
                        logger.log_event(
                            [
                                float(t_sim),
                                "impact",
                                rmag,
                                vmag,
                                json.dumps({"penetration": EARTH_RADIUS - rmag, "energy": eps}),
                            ]
                        )
                        impact_logged = True
                        event_logged = True

                    if not escape_logged and eps > 0.0 and rmag > escape_radius_limit:
                        logger.log_event(
                            [
                                float(t_sim),
                                "escape",
                                rmag,
                                vmag,
                                json.dumps({"energy": eps, "ecc": e_val}),
                            ]
                        )
                        escape_logged = True
                        event_logged = True

                    if log_step_counter >= LOG_EVERY_STEPS or event_logged:
                        log_state(dt_step)
                        log_step_counter = 0

            accumulator = 0.0

        now_time = time.perf_counter()
        cutoff_time = now_time - TRAIL_MAX_DURATION
        while trail_history and trail_history[0][2] < cutoff_time:
            trail_history.popleft()

        # --- Render ---
        # Smooth zoom mot mål
        ppm += (ppm_target - ppm) * 0.1
        ppm = clamp(ppm, MIN_PPM, MAX_PPM)

        # Kamera-targets
        if camera_mode == "earth":
            view_offset = (HEIGHT * 0.08) / max(ppm, 1e-6)
            camera_target[:] = (0.0, view_offset)
        elif camera_mode == "satellite":
            camera_target[:] = (r[0], r[1])
        else:
            camera_target[:] = camera_center
        camera_center += (camera_target - camera_center) * 0.1

        # Bakgrund
        screen.blit(gradient_bg, (0, 0))
        draw_starfield(screen, camera_center, ppm)

        camera_center_tuple = (float(camera_center[0]), float(camera_center[1]))
        mouse_pos = pygame.mouse.get_pos()
        rmag = float(np.linalg.norm(r))
        earth_screen_pos = world_to_screen(0.0, 0.0, ppm, camera_center_tuple)

        if orbit_prediction_points:
            if orbit_prediction_period is None or orbit_prediction_period <= 0.0:
                reveal_fraction = 1.0
            else:
                reveal_fraction = clamp(t_sim / orbit_prediction_period, 0.0, 1.0)
            total_points = len(orbit_prediction_points)
            if reveal_fraction >= 1.0:
                subset = orbit_prediction_points
            else:
                max_index = max(2, int(total_points * reveal_fraction))
                subset = orbit_prediction_points[:max_index]
            sampled_points = downsample_points(subset, MAX_RENDERED_ORBIT_POINTS)
            screen_points = [
                world_to_screen(px, py, ppm, camera_center_tuple)
                for px, py in sampled_points
            ]
            if len(screen_points) >= 2:
                draw_orbit_line(orbit_layer, ORBIT_PRIMARY_COLOR, screen_points, ORBIT_LINE_WIDTH)
                orbit_drawn = True

        if orbit_drawn:
            screen.blit(orbit_layer, (0, 0))

        earth_radius_px = max(1, int(EARTH_RADIUS * ppm))
        draw_earth(screen, earth_screen_pos, earth_radius_px)

        if len(trail_history) >= 2:
            trail_points: list[tuple[tuple[int, int], int]] = []
            for px, py, ts in trail_history:
                age = now_time - ts
                if age > TRAIL_MAX_DURATION:
                    continue
                point = world_to_screen(px, py, ppm, camera_center_tuple)
                alpha = int(255 * clamp(1.0 - age / TRAIL_MAX_DURATION, 0.0, 1.0))
                trail_points.append((point, alpha))
            if len(trail_points) >= 2:
                for (p1, a1), (p2, a2) in zip(trail_points[:-1], trail_points[1:]):
                    alpha = min(a1, a2)
                    if alpha <= 0:
                        continue
                    color = (*TRAIL_COLOR, alpha)
                    pygame.draw.line(trail_surface, color, p1, p2, 2)
                trail_drawn = True
        if trail_drawn:
            screen.blit(trail_surface, (0, 0))

        sat_pos = world_to_screen(r[0], r[1], ppm, camera_center_tuple)
        sat_radius_px = compute_satellite_radius(rmag)
        draw_satellite(screen, sat_pos, earth_screen_pos, sat_radius_px)

        hovered_marker: tuple[str, tuple[int, int], float] | None = None
        hovered_distance = float("inf")
        if orbit_markers:
            for marker_type, mx, my, mr in orbit_markers:
                marker_pos = world_to_screen(mx, my, ppm, camera_center_tuple)
                dist_to_mouse = math.hypot(
                    marker_pos[0] - mouse_pos[0], marker_pos[1] - mouse_pos[1]
<<<<<<< HEAD
                )
                hovered = dist_to_mouse <= LABEL_MARKER_HOVER_RADIUS
                alpha = LABEL_MARKER_HOVER_ALPHA if hovered else LABEL_MARKER_ALPHA
                radius = LABEL_MARKER_HOVER_RADIUS_PIXELS if hovered else 4
                draw_marker_pin(
                    label_layer,
                    marker_pos,
                    color=LABEL_MARKER_COLOR,
                    alpha=alpha,
                    orientation=marker_type,
                )
                pygame.draw.circle(
                    label_layer,
                    (*LABEL_MARKER_COLOR, alpha),
                    marker_pos,
                    radius,
                )
=======
                )
                hovered = dist_to_mouse <= LABEL_MARKER_HOVER_RADIUS
                alpha = LABEL_MARKER_HOVER_ALPHA if hovered else LABEL_MARKER_ALPHA
                radius = LABEL_MARKER_HOVER_RADIUS_PIXELS if hovered else 4
                pygame.draw.circle(
                    label_layer,
                    (*LABEL_MARKER_COLOR, alpha),
                    marker_pos,
                    radius,
                )
>>>>>>> 0b494f0f
                if hovered:
                    if dist_to_mouse < hovered_distance:
                        hovered_distance = dist_to_mouse
                        hovered_marker = (marker_type, marker_pos, mr)
                    pygame.draw.circle(
                        label_layer,
                        (*LABEL_MARKER_COLOR, int(alpha * 0.4)),
                        marker_pos,
                        radius + 4,
                        1,
                    )
                labels_drawn = True

        if hovered_marker is not None:
            marker_type, marker_pos, mr = hovered_marker
            label = "Periapsis" if marker_type == "pericenter" else "Apoapsis"
            altitude_km = (mr - EARTH_RADIUS) / 1_000.0
            text = f"{label}: {altitude_km:,.1f} km"
            text_surf = font.render(text, True, LABEL_TEXT_COLOR)
            if HUD_TEXT_ALPHA < 255:
                text_surf.set_alpha(HUD_TEXT_ALPHA)
            padding = 6
            bg_rect = pygame.Rect(
                0,
                0,
                text_surf.get_width() + padding * 2,
                text_surf.get_height() + padding * 2,
            )
            direction = -1 if marker_type == "pericenter" else 1
            line_length = 18
            anchor_y = marker_pos[1] + direction * line_length
            bg_rect.center = (
                marker_pos[0],
                int(anchor_y + direction * (bg_rect.height / 2 + 6)),
            )
            pygame.draw.line(
                label_layer,
                (*LABEL_MARKER_COLOR, int(LABEL_MARKER_ALPHA * 0.6)),
                marker_pos,
                (marker_pos[0], anchor_y),
                2,
            )
            pygame.draw.rect(
                label_layer,
                LABEL_BACKGROUND_COLOR,
                bg_rect,
                border_radius=10,
            )
            label_layer.blit(text_surf, (bg_rect.left + padding, bg_rect.top + padding))
        if labels_drawn:
            screen.blit(label_layer, (0, 0))

        # HUD
        vmag = float(np.linalg.norm(v))
        eps = energy_specific(r, v)
        e = eccentricity(r, v)
        altitude_km = (rmag - EARTH_RADIUS) / 1_000.0
        scenario = get_current_scenario()
        hud_lines = [
            f"Scenario: {scenario.name}",
            f"t {t_sim:,.0f} s   ×{real_time_speed:.1f}",
            f"alt {altitude_km:,.1f} km",
            f"|v| {vmag:,.1f} m/s   e {e:.3f}",
            f"ε {eps: .2e} J/kg",
        ]
        padding_x = 16
        padding_y = 14
        line_height = font.get_linesize()
        hud_width = max(font.size(line)[0] for line in hud_lines) + padding_x * 2
        hud_height = line_height * len(hud_lines) + padding_y
        hud_surface = pygame.Surface((hud_width, hud_height), pygame.SRCALPHA)
        pygame.draw.rect(
            hud_surface,
            LABEL_BACKGROUND_COLOR,
            hud_surface.get_rect(),
            border_radius=14,
        )
        for index, line in enumerate(hud_lines):
            text_surf = font.render(line, True, HUD_TEXT_COLOR)
            if HUD_TEXT_ALPHA < 255:
                text_surf.set_alpha(HUD_TEXT_ALPHA)
            hud_surface.blit(
                text_surf,
                (padding_x, int(padding_y / 2) + index * line_height),
            )
        screen.blit(hud_surface, (20, 20))

        for btn in sim_buttons:
            btn.draw(screen, font, mouse_pos)

        panel_lines = [scenario_panel_title, *scenario_help_lines]
        if panel_lines:
            panel_padding = 14
            line_height = scenario_font.get_linesize()
            panel_width = max(scenario_font.size(line)[0] for line in panel_lines) + panel_padding * 2
            panel_height = line_height * len(panel_lines) + panel_padding * 2
            panel_surface = pygame.Surface((panel_width, panel_height), pygame.SRCALPHA)
            pygame.draw.rect(
                panel_surface,
                LABEL_BACKGROUND_COLOR,
                panel_surface.get_rect(),
                border_radius=12,
            )
            y = panel_padding
            for idx, line in enumerate(panel_lines):
                if idx == 0:
                    color = HUD_TEXT_COLOR
                else:
                    scenario_key = SCENARIO_DISPLAY_ORDER[idx - 1]
                    color = HUD_TEXT_COLOR if scenario_key == current_scenario_key else MENU_SUBTITLE_COLOR
                text_surf = scenario_font.render(line, True, color)
                panel_surface.blit(text_surf, (panel_padding, y))
                y += line_height
            panel_rect = panel_surface.get_rect()
            panel_rect.topleft = (20, HEIGHT - panel_height - 20)
            screen.blit(panel_surface, panel_rect)

        if scenario_flash_text and now_time - scenario_flash_time < SCENARIO_FLASH_DURATION:
            flash_surf = scenario_font.render(scenario_flash_text, True, HUD_TEXT_COLOR)
            flash_rect = flash_surf.get_rect(center=(WIDTH // 2, 40))
            screen.blit(flash_surf, flash_rect)

        fps_value = clock.get_fps()
        fps_text = font_fps.render(f"FPS: {fps_value:.1f}", True, HUD_TEXT_COLOR)
        if FPS_TEXT_ALPHA < 255:
            fps_text.set_alpha(FPS_TEXT_ALPHA)
        fps_rect = fps_text.get_rect(bottomright=(WIDTH - 16, HEIGHT - 16))
        screen.blit(fps_text, fps_rect)

        pygame.display.flip()
        clock.tick()

if __name__ == "__main__":
    try:
        main()
    except KeyboardInterrupt:
        pygame.quit()
        sys.exit()<|MERGE_RESOLUTION|>--- conflicted
+++ resolved
@@ -554,12 +554,9 @@
 LABEL_MARKER_HOVER_RADIUS = 22
 LABEL_MARKER_HOVER_ALPHA = 255
 LABEL_MARKER_HOVER_RADIUS_PIXELS = 6
-<<<<<<< HEAD
 LABEL_MARKER_PIN_WIDTH = 10
 LABEL_MARKER_PIN_HEIGHT = 16
 LABEL_MARKER_PIN_OFFSET = 6
-=======
->>>>>>> 0b494f0f
 FPS_TEXT_ALPHA = int(255 * 0.6)
 STARFIELD_PARALLAX = 0.12
 
@@ -1494,7 +1491,6 @@
                 marker_pos = world_to_screen(mx, my, ppm, camera_center_tuple)
                 dist_to_mouse = math.hypot(
                     marker_pos[0] - mouse_pos[0], marker_pos[1] - mouse_pos[1]
-<<<<<<< HEAD
                 )
                 hovered = dist_to_mouse <= LABEL_MARKER_HOVER_RADIUS
                 alpha = LABEL_MARKER_HOVER_ALPHA if hovered else LABEL_MARKER_ALPHA
@@ -1512,18 +1508,6 @@
                     marker_pos,
                     radius,
                 )
-=======
-                )
-                hovered = dist_to_mouse <= LABEL_MARKER_HOVER_RADIUS
-                alpha = LABEL_MARKER_HOVER_ALPHA if hovered else LABEL_MARKER_ALPHA
-                radius = LABEL_MARKER_HOVER_RADIUS_PIXELS if hovered else 4
-                pygame.draw.circle(
-                    label_layer,
-                    (*LABEL_MARKER_COLOR, alpha),
-                    marker_pos,
-                    radius,
-                )
->>>>>>> 0b494f0f
                 if hovered:
                     if dist_to_mouse < hovered_distance:
                         hovered_distance = dist_to_mouse
