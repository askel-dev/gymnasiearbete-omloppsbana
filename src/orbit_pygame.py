﻿# src/orbit_pygame.py
import json
import math
import os
import random
import time
import pygame
from pygame.locals import *  # noqa: F401,F403 - required for constants such as FULLSCREEN
import sys
import numpy as np
from collections import deque
from dataclasses import dataclass
from functools import lru_cache

from logging_utils import RunLogger


def create_vertical_gradient(
    width: int,
    height: int,
    top_color: tuple[int, int, int],
    bottom_color: tuple[int, int, int],
) -> pygame.Surface:
    surface = pygame.Surface((width, height))
    for y in range(height):
        ratio = y / max(1, height - 1)
        color = tuple(
            int(top_color[i] + (bottom_color[i] - top_color[i]) * ratio)
            for i in range(3)
        )
        pygame.draw.line(surface, color, (0, y), (width, y))
    return surface.convert()


def draw_text_with_shadow(
    surface: pygame.Surface,
    font: pygame.font.Font,
    text: str,
    position: tuple[int, int],
    *,
    shadow: bool = False,
) -> None:
    text_surf = font.render(text, True, HUD_TEXT_COLOR)
    if HUD_TEXT_ALPHA < 255:
        text_surf.set_alpha(HUD_TEXT_ALPHA)
    if shadow:
        shadow_color = HUD_SHADOW_COLOR[:3]
        shadow_surf = font.render(text, True, shadow_color)
        if len(HUD_SHADOW_COLOR) == 4:
            shadow_surf.set_alpha(HUD_SHADOW_COLOR[3])
        x, y = position
        surface.blit(shadow_surf, (x + 1, y + 1))
    surface.blit(text_surf, position)


def _lerp_color(c1: tuple[int, int, int], c2: tuple[int, int, int], t: float) -> tuple[int, int, int]:
    return tuple(int(c1[i] + (c2[i] - c1[i]) * t) for i in range(3))


@lru_cache(maxsize=128)
<<<<<<< HEAD
def _earth_surface(radius: int) -> pygame.Surface:
    effective_radius = min(radius, MAX_EARTH_SURFACE_RADIUS)
    glow_radius = max(
        effective_radius,
        min(
            MAX_EARTH_GLOW_RADIUS,
            max(effective_radius + EARTH_GLOW_MARGIN, int(effective_radius * EARTH_GLOW_SCALE)),
        ),
    )
    surface_size = glow_radius * 2
    surface = pygame.Surface((surface_size, surface_size), pygame.SRCALPHA)
    glow_surface = create_radial_surface(
        glow_radius,
        EARTH_CORE_COLOR + (255,),
        EARTH_GLOW_COLOR + (0,),
    )
    surface.blit(glow_surface, (0, 0))
    pygame.draw.circle(surface, EARTH_CORE_COLOR, (glow_radius, glow_radius), effective_radius)
    return surface
=======
def _planet_surface(radius: int) -> pygame.Surface:
    if radius <= 0:
        return pygame.Surface((1, 1), pygame.SRCALPHA)

    outer_radius = max(radius * 3, radius + 12)
    size = outer_radius * 2
    surface = pygame.Surface((size, size), pygame.SRCALPHA)
    center = outer_radius

    inner_halo_radius = max(radius * 2, radius + 4)
    outer_halo_radius = max(radius * 3, inner_halo_radius + 4)

    pygame.draw.circle(surface, INNER_HALO_COLOR, (center, center), inner_halo_radius)
    pygame.draw.circle(surface, OUTER_HALO_COLOR, (center, center), outer_halo_radius)

    diameter = radius * 2
    planet_surface = pygame.Surface((diameter, diameter), pygame.SRCALPHA)
    planet_center = radius - 0.5
    for y in range(diameter):
        for x in range(diameter):
            dx = x - planet_center
            dy = y - planet_center
            dist = math.hypot(dx, dy)
            if dist > radius:
                continue
            t = dist / max(1, radius)
            if t <= 0.5:
                color = _lerp_color(PLANET_COLOR_CORE, PLANET_COLOR_MID, t / 0.5)
            else:
                color = _lerp_color(PLANET_COLOR_MID, PLANET_COLOR_EDGE, (t - 0.5) / 0.5)
            planet_surface.set_at((x, y), (*color, 255))

    surface.blit(planet_surface, (center - radius, center - radius))
    return surface.convert_alpha()
>>>>>>> 4ecacd33


def draw_earth(surface: pygame.Surface, position: tuple[int, int], radius: int) -> None:
    if radius <= 0:
        return
    effective_radius = min(radius, MAX_EARTH_SURFACE_RADIUS)
    earth_surface = _earth_surface(effective_radius)
    rect = earth_surface.get_rect(center=position)
    surface.blit(earth_surface, rect)


@lru_cache(maxsize=256)
def _earth_surface(radius: int) -> pygame.Surface:
    if radius <= 0:
        return pygame.Surface((1, 1), pygame.SRCALPHA)

    bucket_size = 4
    bucketed_radius = max(1, ((radius + bucket_size // 2) // bucket_size) * bucket_size)

    base_surface = _planet_surface(bucketed_radius)

    if bucketed_radius == radius:
        return base_surface

    scale = radius / bucketed_radius
    width, height = base_surface.get_size()
    scaled_size = (
        max(1, int(round(width * scale))),
        max(1, int(round(height * scale))),
    )

    if scaled_size == base_surface.get_size():
        return base_surface

    return pygame.transform.smoothscale(base_surface, scaled_size)


@lru_cache(maxsize=64)
def _satellite_surface(radius: int) -> pygame.Surface:
    size = radius * 4
    surface = pygame.Surface((size, size), pygame.SRCALPHA)
    center = size // 2
    light_dir = SAT_LIGHT_DIR
    length = math.hypot(light_dir[0], light_dir[1])
    if length != 0:
        light_dir = (light_dir[0] / length, light_dir[1] / length)
    for y in range(size):
        for x in range(size):
            dx = x - center + 0.5
            dy = y - center + 0.5
            dist = math.hypot(dx, dy)
            if dist > radius:
                continue
            t = dist / max(1, radius)
            base_color = _lerp_color(SAT_COLOR_CORE, SAT_COLOR_EDGE, t)
            nx = dx / max(1e-6, radius)
            ny = dy / max(1e-6, radius)
            dot = max(0.0, nx * light_dir[0] + ny * light_dir[1])
            rim = min(1.0, (t ** 1.5) * (dot ** 2) * 2.0)
            color = _lerp_color(base_color, SAT_HIGHLIGHT_COLOR, rim)
            surface.set_at((x, y), (*color, 255))
    return surface.convert_alpha()


def draw_satellite(
    surface: pygame.Surface,
    position: tuple[int, int],
    planet_position: tuple[int, int] | None,
    radius: int,
) -> None:
    if radius <= 0:
        return

    if planet_position is not None:
        dx = planet_position[0] - position[0]
        dy = planet_position[1] - position[1]
        distance = math.hypot(dx, dy)
        if distance != 0:
            offset_scale = radius * 0.6
            offset_x = int(dx / distance * offset_scale)
            offset_y = int(dy / distance * offset_scale)
        else:
            offset_x = offset_y = 0
        shadow_surface = pygame.Surface((radius * 4, radius * 4), pygame.SRCALPHA)
        pygame.draw.circle(
            shadow_surface,
            SAT_SHADOW_COLOR,
            (radius * 2, radius * 2),
            radius,
        )
        shadow_rect = shadow_surface.get_rect(
            center=(position[0] + offset_x, position[1] + offset_y)
        )
        surface.blit(shadow_surface, shadow_rect)

    sat_surface = _satellite_surface(radius)
    sat_rect = sat_surface.get_rect(center=position)
    surface.blit(sat_surface, sat_rect)


def draw_marker_pin(
    surface: pygame.Surface,
    position: tuple[int, int],
    *,
    color: tuple[int, int, int],
    alpha: int,
    orientation: str,
) -> None:
    if alpha <= 0:
        return

    half_width = LABEL_MARKER_PIN_WIDTH // 2
    offset = LABEL_MARKER_PIN_OFFSET
    height = LABEL_MARKER_PIN_HEIGHT

    if orientation == "pericenter":
        base_y = position[1] + offset
        tip = (position[0], position[1] + height)
    else:
        base_y = position[1] - offset
        tip = (position[0], position[1] - height)

    base_left = (position[0] - half_width, base_y)
    base_right = (position[0] + half_width, base_y)

    pygame.draw.polygon(
        surface,
        (*color, alpha),
        [base_left, base_right, tip],
    )

    pygame.draw.line(
        surface,
        (*color, min(255, int(alpha * 0.95))),
        position,
        tip,
        2,
    )


def draw_menu_planet(
    surface: pygame.Surface,
    center: tuple[int, int],
    diameter: int,
    *,
    image: pygame.Surface | None = None,
) -> None:
    if diameter <= 0:
        return

    if image is not None:
        width, height = image.get_size()
        scale = diameter / max(width, height)
        new_size = (
            max(1, int(width * scale)),
            max(1, int(height * scale)),
        )
        scaled = pygame.transform.smoothscale(image, new_size)
        rect = scaled.get_rect(center=center)
        surface.blit(scaled, rect)
        return

    radius = diameter // 2
    glow_radius = int(radius * 1.35)
    placeholder_surface = pygame.Surface((glow_radius * 2, glow_radius * 2), pygame.SRCALPHA)
    pygame.draw.circle(
        placeholder_surface,
        MENU_PLANET_GLOW_COLOR,
        (glow_radius, glow_radius),
        glow_radius,
    )

    planet_surface = _planet_surface(radius)
    planet_rect = planet_surface.get_rect(center=(glow_radius, glow_radius))
    placeholder_surface.blit(planet_surface, planet_rect)

    orbit_surface = pygame.Surface((glow_radius * 2, glow_radius * 2), pygame.SRCALPHA)
    orbit_rect = pygame.Rect(0, 0, int(radius * 2.6), int(radius * 1.6))
    orbit_rect.center = (glow_radius, glow_radius + MENU_PLANET_ORBIT_OFFSET)
    pygame.draw.ellipse(
        orbit_surface,
        MENU_PLANET_RING_COLOR,
        orbit_rect,
        MENU_PLANET_RING_WIDTH,
    )
    orbit_surface = pygame.transform.rotate(orbit_surface, -18)
    placeholder_surface.blit(orbit_surface, (0, 0))

    satellite_radius = max(3, radius // 7)
    satellite_angle = math.radians(32)
    satellite_distance = radius + int(radius * 0.55)
    satellite_pos = (
        glow_radius + int(math.cos(satellite_angle) * satellite_distance),
        glow_radius - int(math.sin(satellite_angle) * satellite_distance),
    )
    pygame.draw.circle(
        placeholder_surface,
        MENU_PLANET_RING_COLOR,
        satellite_pos,
        satellite_radius,
    )

    placeholder_surface.set_alpha(MENU_PLANET_PLACEHOLDER_ALPHA)
    surface.blit(placeholder_surface, placeholder_surface.get_rect(center=center))


def draw_velocity_arrow(surface: pygame.Surface, start: tuple[int, int], end: tuple[int, int], head_length: int, head_angle: float) -> None:
    pygame.draw.line(surface, VEL_COLOR, start, end, 2)
    angle = math.atan2(start[1] - end[1], end[0] - start[0])
    left = (
        int(end[0] - head_length * math.cos(angle - head_angle)),
        int(end[1] + head_length * math.sin(angle - head_angle)),
    )
    right = (
        int(end[0] - head_length * math.cos(angle + head_angle)),
        int(end[1] + head_length * math.sin(angle + head_angle)),
    )
    pygame.draw.polygon(surface, VEL_COLOR, [end, left, right])


def generate_starfield(num_stars: int) -> list[dict[str, object]]:
    stars: list[dict[str, object]] = []
    for _ in range(num_stars):
        x = random.uniform(0, WIDTH)
        y = random.uniform(0, HEIGHT)
        radius = random.choice([1, 1, 1, 2])
        alpha = random.randint(80, 150)
        base = random.randint(200, 240)
        color = (
            max(0, base - random.randint(10, 25)),
            max(0, base - random.randint(5, 15)),
            base,
        )
        star_surface = pygame.Surface((radius * 2, radius * 2), pygame.SRCALPHA)
        pygame.draw.circle(
            star_surface,
            (*color, alpha),
            (radius, radius),
            radius,
        )
        star_surface = star_surface.convert_alpha()
        stars.append(
            {
                "pos": (x, y),
                "surface": star_surface,
                "radius": radius,
            }
        )
    return stars


def draw_starfield(surface: pygame.Surface, camera_center: np.ndarray, ppm: float) -> None:
    offset_x = camera_center[0] * ppm * STARFIELD_PARALLAX
    offset_y = camera_center[1] * ppm * STARFIELD_PARALLAX
    width = WIDTH
    height = HEIGHT
    if width == 0 or height == 0:
        return

    offset_x_mod = offset_x % width
    offset_y_mod = offset_y % height
    blit = surface.blit
    for star in STARFIELD:
        base_x, base_y = star["pos"]  # type: ignore[index]
        star_surface = star["surface"]  # type: ignore[index]
        radius = star["radius"]  # type: ignore[index]
        sx = base_x - offset_x_mod
        sy = base_y + offset_y_mod

        if sx < 0:
            sx += width
        elif sx >= width:
            sx -= width

        if sy < 0:
            sy += height
        elif sy >= height:
            sy -= height

        blit(star_surface, (int(sx) - radius, int(sy) - radius))


@dataclass
class ParallaxLayer:
    surface: pygame.Surface
    velocity: tuple[float, float]
    mouse_factor: float
    offset_x: float = 0.0
    offset_y: float = 0.0

    def advance(self, dt: float) -> None:
        if dt <= 0.0:
            return
        width = max(1, self.surface.get_width())
        height = max(1, self.surface.get_height())
        self.offset_x = (self.offset_x + self.velocity[0] * dt) % width
        self.offset_y = (self.offset_y + self.velocity[1] * dt) % height

    def draw(self, target: pygame.Surface, mouse_offset: tuple[float, float]) -> None:
        width = self.surface.get_width()
        height = self.surface.get_height()
        if width == 0 or height == 0:
            return
        mouse_shift_x = mouse_offset[0] * self.mouse_factor * width
        mouse_shift_y = mouse_offset[1] * self.mouse_factor * height
        ox = (self.offset_x + mouse_shift_x) % width
        oy = (self.offset_y + mouse_shift_y) % height
        base_x = -ox
        base_y = -oy
        for dx in (0, width):
            for dy in (0, height):
                target.blit(self.surface, (int(base_x + dx), int(base_y + dy)))


def generate_menu_parallax_layers(width: int, height: int) -> list[ParallaxLayer]:
    rng = random.Random(5123)
    star_count = max(120, int(max(width, height) * 0.25))
    layer_specs = [
        {
            "count": max(1, int(star_count * 0.55)),
            "radius_choices": [1, 1, 1, 2],
            "alpha_range": (45, 110),
            "velocity": (-8.0, 0.0),
            "mouse_factor": 0.010,
        },
        {
            "count": max(1, int(star_count * 0.35)),
            "radius_choices": [1, 2, 2, 3],
            "alpha_range": (80, 160),
            "velocity": (-18.0, 4.0),
            "mouse_factor": 0.018,
        },
        {
            "count": max(1, int(star_count * 0.22)),
            "radius_choices": [2, 3, 3, 4],
            "alpha_range": (110, 210),
            "velocity": (-32.0, 12.0),
            "mouse_factor": 0.028,
        },
    ]
    layers: list[ParallaxLayer] = []
    for spec in layer_specs:
        layer_surface = pygame.Surface((width, height), pygame.SRCALPHA)
        for _ in range(spec["count"]):
            radius = rng.choice(spec["radius_choices"])
            alpha = rng.randint(*spec["alpha_range"])
            color = (
                rng.randint(120, 190),
                rng.randint(160, 220),
                255,
                alpha,
            )
            x = rng.randint(0, width)
            y = rng.randint(0, height)
            pygame.draw.circle(layer_surface, color, (x, y), radius)
        layer_surface = layer_surface.convert_alpha()
        layer = ParallaxLayer(
            surface=layer_surface,
            velocity=(
                spec["velocity"][0] * (0.6 + rng.random() * 0.8),
                spec["velocity"][1] * (0.6 + rng.random() * 0.8),
            ),
            mouse_factor=spec["mouse_factor"],
        )
        layer.offset_x = rng.uniform(0, max(1, width))
        layer.offset_y = rng.uniform(0, max(1, height))
        layers.append(layer)
    return layers


def load_font(preferred_names: list[str], size: int, *, bold: bool = False) -> pygame.font.Font:
    for name in preferred_names:
        try:
            match = pygame.font.match_font(name, bold=bold)
        except Exception:
            match = None
        if match:
            return pygame.font.Font(match, size)
    fallback_name = preferred_names[0] if preferred_names else None
    return pygame.font.SysFont(fallback_name, size, bold=bold)


# =======================
#   FYSIK & KONSTANTER
# =======================
G = 6.674e-11                 # gravitationskonstant (SI)
M = 5.972e24                  # Jordens massa (kg)
MU = G * M
EARTH_RADIUS = 6_371_000      # m
# Startvillkor
R0 = np.array([7_000_000.0, 0.0])  # m
V0 = np.array([0.0, 7_600.0])      # m/s


@dataclass(frozen=True)
class Scenario:
    """Preset initial-conditions used by the Scenario Mode."""

    key: str
    name: str
    velocity: tuple[float, float]
    description: str

    def velocity_vector(self) -> np.ndarray:
        return np.array(self.velocity, dtype=float)


SCENARIO_DEFINITIONS: tuple[Scenario, ...] = (
    Scenario(
        key="leo",
        name="LEO",
        velocity=(0.0, 7_600.0),
        description="Classic circular low Earth orbit (~7.6 km/s prograde).",
    ),
    Scenario(
        key="suborbital",
        name="Suborbital",
        velocity=(0.0, 6_000.0),
        description="Too slow for orbit – dramatic re-entry arc (~6.0 km/s).",
    ),
    Scenario(
        key="escape",
        name="Escape",
        velocity=(0.0, 11_500.0),
        description="High-energy burn that easily exceeds escape velocity (~11.5 km/s).",
    ),
    Scenario(
        key="parabolic",
        name="Parabolic",
        velocity=(0.0, 10_000.0),
        description="Close to the escape threshold (~10.0 km/s).",
    ),
    Scenario(
        key="retrograde",
        name="Retrograde",
        velocity=(0.0, -7_600.0),
        description="Same magnitude as LEO but flipped for retrograde flight.",
    ),
)

SCENARIOS: dict[str, Scenario] = {scenario.key: scenario for scenario in SCENARIO_DEFINITIONS}
SCENARIO_DISPLAY_ORDER: list[str] = [scenario.key for scenario in SCENARIO_DEFINITIONS]
DEFAULT_SCENARIO_KEY = SCENARIO_DISPLAY_ORDER[0]
SCENARIO_FLASH_DURATION = 2.0

# =======================
#   SIMULATOR-SETTINGS
# =======================
DT_PHYS = 0.25                 # fysikens tidssteg (sekunder)
REAL_TIME_SPEED = 240.0        # sim-sek per real-sek (startvärde)
MAX_SUBSTEPS = 20             # skydd mot för många fysiksteg/frame
LOG_EVERY_STEPS = 20           # logga var 20:e fysiksteg
ESCAPE_RADIUS_FACTOR = 20.0
ORBIT_PREDICTION_INTERVAL = 1.0
MAX_ORBIT_PREDICTION_SAMPLES = 2_000
MAX_RENDERED_ORBIT_POINTS = 800

# =======================
#   RIT- & KONTROLL-SETTINGS
# =======================
# Dessa värden sätts om efter att displayen initierats, men behöver
# startvärden för typkontroller och tooling.
WIDTH, HEIGHT = 1000, 800
<<<<<<< HEAD
BG_COLOR_TOP = (5, 10, 25)
BG_COLOR_BOTTOM = (10, 30, 60)
EARTH_CORE_COLOR = (70, 170, 255)
EARTH_GLOW_COLOR = (30, 110, 200)
SAT_COLOR = (255, 255, 230)
SAT_HALO_COLOR = (255, 200, 120, 120)
TRAIL_COLOR = (140, 240, 200)
TRAIL_COLOR_ALPHA = (140, 240, 200, 220)
HUD_TEXT_COLOR = (245, 245, 245)
HUD_SHADOW_COLOR = (0, 0, 0, 160)
VEL_COLOR = (255, 120, 120)
BUTTON_COLOR = (35, 55, 90)
BUTTON_HOVER_COLOR = (70, 110, 160)
BUTTON_TEXT_COLOR = (240, 245, 250)
MENU_TITLE_COLOR = (220, 230, 255)
MENU_SUBTITLE_COLOR = (150, 165, 200)
PERICENTER_COLOR = (255, 180, 120)
APOCENTER_COLOR = (120, 200, 255)
MAX_EARTH_SURFACE_RADIUS = int(math.hypot(WIDTH, HEIGHT))
MAX_EARTH_GLOW_RADIUS = MAX_EARTH_SURFACE_RADIUS + max(WIDTH, HEIGHT)
EARTH_GLOW_MARGIN = 20
EARTH_GLOW_SCALE = 1.4

STARFIELD: list[dict[str, float | tuple[int, int]]] = []

PIXELS_PER_METER = 0.25 * (min(WIDTH, HEIGHT) / (2.0 * np.linalg.norm(R0)))
=======
BG_COLOR_TOP = (0, 17, 40)
BG_COLOR_BOTTOM = (0, 34, 72)
PLANET_COLOR_CORE = (255, 183, 77)
PLANET_COLOR_MID = (240, 98, 146)
PLANET_COLOR_EDGE = (124, 77, 255)
INNER_HALO_COLOR = (124, 77, 255, int(255 * 0.10))
OUTER_HALO_COLOR = (46, 209, 195, int(255 * 0.08))
SAT_COLOR_CORE = (65, 224, 162)
SAT_COLOR_EDGE = (42, 170, 226)
SAT_HIGHLIGHT_COLOR = (206, 255, 250)
SAT_LIGHT_DIR = (-0.55, -0.4)
SAT_SHADOW_COLOR = (6, 12, 24, 120)
SAT_BASE_RADIUS = 6
HUD_TEXT_COLOR = (234, 241, 255)
HUD_TEXT_ALPHA = 255
HUD_SHADOW_COLOR = (10, 15, 30, 120)
ORBIT_PRIMARY_COLOR = (255, 255, 255, 180)
ORBIT_SECONDARY_COLOR = (220, 236, 255, 140)
ORBIT_LINE_WIDTH = 2
TRAIL_COLOR = (46, 209, 195)
TRAIL_MAX_DURATION = 1.0
VEL_COLOR = (46, 209, 195)
BUTTON_COLOR = (8, 32, 64, int(255 * 0.78))
BUTTON_HOVER_COLOR = (18, 52, 94, int(255 * 0.88))
BUTTON_TEXT_COLOR = (234, 241, 255)
BUTTON_BORDER_COLOR = (88, 140, 255, int(255 * 0.55))
BUTTON_HOVER_BORDER_COLOR = (118, 180, 255, int(255 * 0.8))
BUTTON_RADIUS = 18
MENU_TITLE_COLOR = (234, 241, 255)
MENU_SUBTITLE_COLOR = (180, 198, 228)
MENU_BUTTON_COLOR = (9, 44, 92, 220)
MENU_BUTTON_HOVER_COLOR = (24, 74, 140, 235)
MENU_BUTTON_BORDER_COLOR = (255, 255, 255, 50)
MENU_BUTTON_TEXT_COLOR = (234, 241, 255)
MENU_BUTTON_RADIUS = 20
MENU_PLANET_GLOW_COLOR = (88, 146, 255, 70)
MENU_PLANET_RING_COLOR = (93, 200, 255, 200)
MENU_PLANET_RING_WIDTH = 4
MENU_PLANET_ORBIT_OFFSET = 18
MENU_PLANET_PLACEHOLDER_ALPHA = 220
LABEL_BACKGROUND_COLOR = (12, 18, 30, int(255 * 0.18))
LABEL_MARKER_COLOR = (46, 209, 195)
LABEL_TEXT_COLOR = (234, 241, 255)
LABEL_MARKER_ALPHA = int(255 * 0.9)
LABEL_MARKER_HOVER_RADIUS = 22
LABEL_MARKER_HOVER_ALPHA = 255
LABEL_MARKER_HOVER_RADIUS_PIXELS = 6
LABEL_MARKER_PIN_WIDTH = 10
LABEL_MARKER_PIN_HEIGHT = 16
LABEL_MARKER_PIN_OFFSET = 6
LABEL_MARKER_PINNED_PIN_COLOR = (248, 252, 255)
LABEL_MARKER_PINNED_GLOW_COLOR = (255, 255, 255)
LABEL_MARKER_PINNED_GLOW_ALPHA = 90
LABEL_MARKER_PINNED_OUTLINE_ALPHA = 210
LABEL_MARKER_PINNED_RADIUS_PIXELS = 8
LABEL_MARKER_PINNED_GLOW_RADIUS = 14
LABEL_PINNED_BACKGROUND_COLOR = (16, 28, 46, int(255 * 0.42))
LABEL_PINNED_BADGE_COLOR = (255, 255, 255, 220)
LABEL_PINNED_BADGE_TEXT_COLOR = (18, 36, 64)
MARKER_PIN_FEEDBACK_DURATION = 1.6
FPS_TEXT_ALPHA = int(255 * 0.6)
STARFIELD_PARALLAX = 0.12

STARFIELD: list[dict[str, object]] = []
MENU_PLANET_IMAGE_PATH = os.path.join(
    os.path.dirname(__file__), "..", "assets", "menu_planet.png"
)
_MENU_PLANET_CACHE: dict[tuple[int, int], pygame.Surface] = {}

def compute_pixels_per_meter(width: int, height: int) -> float:
    return 0.25 * (min(width, height) / (2.0 * np.linalg.norm(R0)))


def update_display_metrics(width: int, height: int) -> None:
    global WIDTH, HEIGHT, PIXELS_PER_METER

    WIDTH = width
    HEIGHT = height
    PIXELS_PER_METER = compute_pixels_per_meter(width, height)


PIXELS_PER_METER = compute_pixels_per_meter(WIDTH, HEIGHT)
>>>>>>> 4ecacd33
MIN_PPM = 1e-7
MAX_PPM = 1e-2

# =======================
#   HJÄLPMETODER
# =======================
def accel(r: np.ndarray) -> np.ndarray:
    rmag = np.linalg.norm(r)
    return -MU * r / (rmag**3)

def rk4_step(r, v, dt):
    a1 = accel(r);                k1_r = v;              k1_v = a1
    a2 = accel(r + 0.5*dt*k1_r);  k2_r = v + 0.5*dt*k1_v; k2_v = a2
    a3 = accel(r + 0.5*dt*k2_r);  k3_r = v + 0.5*dt*k2_v; k3_v = a3
    a4 = accel(r + dt*k3_r);      k4_r = v + dt*k3_v;     k4_v = a4
    r_next = r + (dt/6.0)*(k1_r + 2*k2_r + 2*k3_r + k4_r)
    v_next = v + (dt/6.0)*(k1_v + 2*k2_v + 2*k3_v + k4_v)
    return r_next, v_next

def energy_specific(r, v):
    rmag = np.linalg.norm(r)
    vmag2 = v[0]*v[0] + v[1]*v[1]
    return 0.5*vmag2 - MU/rmag

def eccentricity(r, v):
    r3 = np.array([r[0], r[1], 0.0])
    v3 = np.array([v[0], v[1], 0.0])
    h = np.cross(r3, v3)
    e_vec = np.cross(v3, h)/MU - r3/np.linalg.norm(r3)
    return np.linalg.norm(e_vec[:2])

def world_to_screen(x, y, ppm, camera_center=(0.0, 0.0)):
    cx, cy = camera_center
    sx = WIDTH // 2 + int((x - cx) * ppm)
    sy = HEIGHT // 2 - int((y - cy) * ppm)
    return sx, sy

def clamp(val, lo, hi):
    return max(lo, min(hi, val))


def compute_satellite_radius(r_magnitude: float) -> int:
    altitude = max(0.0, r_magnitude - EARTH_RADIUS)
    scale = 1.0 + clamp(altitude / 20_000_000.0, 0.0, 0.2)
    return max(3, int(round(SAT_BASE_RADIUS * scale)))


def draw_orbit_line(
    surface: pygame.Surface,
    color: tuple[int, int, int] | tuple[int, int, int, int],
    points: list[tuple[int, int]],
    width: int,
) -> None:
    if len(points) < 2:
        return
    if width <= 1:
        pygame.draw.aalines(surface, color, False, points)
    else:
        pygame.draw.lines(surface, color, False, points, width)
        pygame.draw.aalines(surface, color, False, points)


def downsample_points(
    points: list[tuple[float, float]], max_points: int
) -> list[tuple[float, float]]:
    if len(points) <= max_points:
        return list(points)
    step = max(1, math.ceil(len(points) / max_points))
    sampled = points[::step]
    if sampled[-1] != points[-1]:
        sampled.append(points[-1])
    return sampled


def compute_orbit_prediction(r_init: np.ndarray, v_init: np.ndarray) -> tuple[float | None, list[tuple[float, float]]]:
    eps = energy_specific(r_init, v_init)
    if eps >= 0.0:
        return None, []

    a = -MU / (2.0 * eps)
    period = 2.0 * math.pi * math.sqrt(a**3 / MU)
    estimated_samples = max(360, int(period / ORBIT_PREDICTION_INTERVAL))
    num_samples = max(2, min(MAX_ORBIT_PREDICTION_SAMPLES, estimated_samples))
    dt = period / num_samples

    r = r_init.copy()
    v = v_init.copy()
    points: list[tuple[float, float]] = []
    for _ in range(num_samples + 1):
        points.append((float(r[0]), float(r[1])))
        r, v = rk4_step(r, v, dt)

    return period, points


@dataclass(frozen=True)
class ButtonVisualStyle:
    base_color: tuple[int, int, int] | tuple[int, int, int, int]
    hover_color: tuple[int, int, int] | tuple[int, int, int, int]
    text_color: tuple[int, int, int]
    radius: int
    border_color: tuple[int, int, int] | tuple[int, int, int, int] | None = None
    border_width: int = 0


DEFAULT_BUTTON_STYLE = ButtonVisualStyle(
    base_color=BUTTON_COLOR,
    hover_color=BUTTON_HOVER_COLOR,
    text_color=BUTTON_TEXT_COLOR,
    radius=BUTTON_RADIUS,
)

MENU_BUTTON_STYLE = ButtonVisualStyle(
    base_color=MENU_BUTTON_COLOR,
    hover_color=MENU_BUTTON_HOVER_COLOR,
    text_color=MENU_BUTTON_TEXT_COLOR,
    radius=MENU_BUTTON_RADIUS,
    border_color=MENU_BUTTON_BORDER_COLOR,
    border_width=2,
)


class Button:
    """Simple rectangular button with hover feedback and callbacks."""

    def __init__(self, rect, text, callback, text_getter=None, *, style: ButtonVisualStyle | None = None):
        self.rect = pygame.Rect(rect)
        self._text = text
        self._callback = callback
        self._text_getter = text_getter
        self._cached_text_surface: pygame.Surface | None = None
        self._cached_text: str | None = None
        self._cached_font_id: int | None = None
        self._style = style

    def get_text(self):
        if self._text_getter is not None:
            return self._text_getter()
        return self._text

    def draw(self, surface, font, mouse_pos=None):
        if mouse_pos is None:
            mouse_pos = pygame.mouse.get_pos()
        hovered = self.rect.collidepoint(mouse_pos)
        style = self._style or DEFAULT_BUTTON_STYLE
        color = style.hover_color if hovered else style.base_color
        button_surface = pygame.Surface(self.rect.size, pygame.SRCALPHA)
        pygame.draw.rect(
            button_surface,
            color,
            button_surface.get_rect(),
            border_radius=style.radius,
        )
        if style.border_color is not None and style.border_width > 0:
            pygame.draw.rect(
                button_surface,
                style.border_color,
                button_surface.get_rect(),
                style.border_width,
                border_radius=style.radius,
            )
        surface.blit(button_surface, self.rect.topleft)
        text_value = self.get_text()
        font_id = id(font)
        if (
            self._cached_text_surface is None
            or text_value != self._cached_text
            or font_id != self._cached_font_id
        ):
            self._cached_text_surface = font.render(text_value, True, style.text_color)
            self._cached_text = text_value
            self._cached_font_id = font_id
        text_surf = self._cached_text_surface
        if HUD_TEXT_ALPHA < 255:
            text_surf = text_surf.copy()
            text_surf.set_alpha(HUD_TEXT_ALPHA)
        text_rect = text_surf.get_rect(center=self.rect.center)
        surface.blit(text_surf, text_rect)

    def handle_event(self, event):
        if event.type == pygame.MOUSEBUTTONDOWN and event.button == 1:
            if self.rect.collidepoint(event.pos):
                self._callback()

# =======================
#   HUVUDPROGRAM
# =======================
def main():
    pygame.init()
    pygame.display.set_caption("Gymnasiearbete - Simulering av omloppsbana")
    font_fps = pygame.font.SysFont("consolas", 14)

    fullscreen_flags = FULLSCREEN | DOUBLEBUF
    borderless_flags = NOFRAME | DOUBLEBUF
    info = pygame.display.Info()
    fallback_resolution = (info.current_w or WIDTH, info.current_h or HEIGHT)

    screen: pygame.Surface | None = None
    if info.current_w and info.current_h:
        try:
            os.environ.setdefault("SDL_VIDEO_WINDOW_POS", "0,0")
            screen = pygame.display.set_mode((info.current_w, info.current_h), borderless_flags)
        except pygame.error:
            screen = None

    if screen is None:
        try:
            screen = pygame.display.set_mode((0, 0), fullscreen_flags)
        except pygame.error:
            # Fallback till fönsterläge om fullscreen inte stöds.
            screen = pygame.display.set_mode(fallback_resolution, DOUBLEBUF)

    screen_width, screen_height = screen.get_size()
    update_display_metrics(screen_width, screen_height)

    overlay_size = (WIDTH, HEIGHT)
    trail_surface = pygame.Surface(overlay_size, pygame.SRCALPHA)
    orbit_layer = pygame.Surface(overlay_size, pygame.SRCALPHA)
    label_layer = pygame.Surface(overlay_size, pygame.SRCALPHA)

    clock = pygame.time.Clock()
    font = pygame.font.SysFont("consolas", 18)
    scenario_font = pygame.font.SysFont("consolas", 16)

    def render_marker_label(
        surface: pygame.Surface,
        marker_type: str,
        marker_pos: tuple[int, int],
        radius_world: float,
        *,
        pinned: bool = False,
    ) -> None:
        label = marker_display_name(marker_type)
        altitude_km = (radius_world - EARTH_RADIUS) / 1_000.0
        text = f"{label}: {altitude_km:,.1f} km"
        text_surf = font.render(text, True, LABEL_TEXT_COLOR)
        if HUD_TEXT_ALPHA < 255:
            text_surf.set_alpha(HUD_TEXT_ALPHA)

        padding = 6
        bg_width = text_surf.get_width() + padding * 2
        bg_height = text_surf.get_height() + padding * 2

        background_color = LABEL_PINNED_BACKGROUND_COLOR if pinned else LABEL_BACKGROUND_COLOR
        connector_alpha = LABEL_MARKER_PINNED_OUTLINE_ALPHA if pinned else int(LABEL_MARKER_ALPHA * 0.6)
        connector_color = LABEL_MARKER_PINNED_GLOW_COLOR if pinned else LABEL_MARKER_COLOR
        line_length = 24 if pinned else 18
        direction = -1 if marker_type == "pericenter" else 1
        anchor_y = marker_pos[1] + direction * line_length

        bg_rect = pygame.Rect(0, 0, bg_width, bg_height)
        bg_rect.center = (
            marker_pos[0],
            int(anchor_y + direction * (bg_rect.height / 2 + 6)),
        )

        pygame.draw.line(
            surface,
            (*connector_color, connector_alpha),
            marker_pos,
            (marker_pos[0], anchor_y),
            2,
        )

        pygame.draw.rect(
            surface,
            background_color,
            bg_rect,
            border_radius=12 if pinned else 10,
        )

        surface.blit(text_surf, (bg_rect.left + padding, bg_rect.top + padding))

        if pinned:
            badge_text = "PINNED"
            badge_padding_x = 6
            badge_padding_y = 2
            badge_surf = font_fps.render(badge_text, True, LABEL_PINNED_BADGE_TEXT_COLOR)
            badge_rect = pygame.Rect(
                0,
                0,
                badge_surf.get_width() + badge_padding_x * 2,
                badge_surf.get_height() + badge_padding_y * 2,
            )
            badge_rect.midbottom = (bg_rect.centerx, bg_rect.top - 4)
            pygame.draw.rect(
                surface,
                LABEL_PINNED_BADGE_COLOR,
                badge_rect,
                border_radius=badge_rect.height // 2,
            )
            surface.blit(
                badge_surf,
                (badge_rect.left + badge_padding_x, badge_rect.top + badge_padding_y),
            )

    min_dimension = min(WIDTH, HEIGHT)
    title_font_size = max(48, int(min_dimension * 0.075))
    subtitle_font_size = max(26, int(min_dimension * 0.032))

    gradient_bg = create_vertical_gradient(WIDTH, HEIGHT, BG_COLOR_TOP, BG_COLOR_BOTTOM)
    menu_background = gradient_bg.copy()
    menu_parallax_layers = generate_menu_parallax_layers(WIDTH, HEIGHT)
    menu_mouse_offset = [0.0, 0.0]
    menu_last_time = time.perf_counter()

    menu_glow_surface = pygame.Surface((WIDTH, HEIGHT), pygame.SRCALPHA)
    glow_radius = int(min(WIDTH, HEIGHT) * 0.45)
    pygame.draw.circle(
        menu_glow_surface,
        (70, 120, 255, 45),
        (WIDTH // 2, HEIGHT // 2),
        glow_radius,
    )
    menu_background.blit(menu_glow_surface, (0, 0))

    title_font = load_font(["montserrat", "futura", "avenir", "arial"], title_font_size, bold=True)
    subtitle_font = load_font(["montserrat", "futura", "avenir", "arial"], subtitle_font_size)
    menu_button_size = max(60, int(min_dimension * 0.08))
    menu_planet_diameter = max(700, min(320, int(min_dimension * 0.32)))
    menu_button_height = max(100, int(menu_button_size * 0.26))
    menu_button_font_size = min(menu_button_height - 12, max(26, int(menu_button_height * 0.52)))
    menu_button_font = load_font(
        ["montserrat", "futura", "avenir", "arial"],
        menu_button_font_size,
        bold=True,
    )

    assets_root = os.path.abspath(os.path.join(os.path.dirname(__file__), "..", "assets"))
    planet_image_path = os.path.join(assets_root, "main_menu_art.png")
    menu_planet_image: pygame.Surface | None = None
    if os.path.exists(planet_image_path):
        try:
            menu_planet_image = pygame.image.load(planet_image_path).convert_alpha()
        except pygame.error:
            menu_planet_image = None

    current_scenario_key = DEFAULT_SCENARIO_KEY
    scenario_flash_text: str | None = None
    scenario_flash_time = 0.0

    scenario_shortcut_map: dict[int, str] = {}
    number_key_codes = [
        pygame.K_1,
        pygame.K_2,
        pygame.K_3,
        pygame.K_4,
        pygame.K_5,
        pygame.K_6,
        pygame.K_7,
        pygame.K_8,
        pygame.K_9,
    ]
    keypad_key_codes = [
        pygame.K_KP1,
        pygame.K_KP2,
        pygame.K_KP3,
        pygame.K_KP4,
        pygame.K_KP5,
        pygame.K_KP6,
        pygame.K_KP7,
        pygame.K_KP8,
        pygame.K_KP9,
    ]
    for index, scenario_key in enumerate(SCENARIO_DISPLAY_ORDER, start=1):
        if index <= len(number_key_codes):
            scenario_shortcut_map[number_key_codes[index - 1]] = scenario_key
        if index <= len(keypad_key_codes):
            scenario_shortcut_map[keypad_key_codes[index - 1]] = scenario_key

    scenario_panel_title = "Scenario Mode – press 1-5 to switch"
    scenario_help_lines = [
        f"[{idx}] {SCENARIOS[key].name} – {SCENARIOS[key].description}"
        for idx, key in enumerate(SCENARIO_DISPLAY_ORDER, start=1)
    ]

    def get_current_scenario() -> Scenario:
        return SCENARIOS[current_scenario_key]

    def scenario_velocity_vector(key: str | None = None) -> np.ndarray:
        scenario = SCENARIOS[key or current_scenario_key]
        return scenario.velocity_vector()

    global STARFIELD
    if not STARFIELD:
        STARFIELD = generate_starfield(220)

    layout_center_y = HEIGHT // 2
    title_y = max(int(layout_center_y - HEIGHT * 0.27), int(HEIGHT * 0.14))
    subtitle_y = title_y + max(40, int(HEIGHT * 0.06))
    planet_center = (WIDTH // 2, layout_center_y - int(HEIGHT * 0.03))
    menu_button_width = max(200, int(menu_button_height * 6))
    menu_button_gap = max(20, int(menu_button_height * 0.36))
    button_block_height = menu_button_height * 2 + menu_button_gap
    default_button_y = planet_center[1] + menu_planet_diameter // 2 + max(48, int(HEIGHT * 0.07))
    max_button_y = HEIGHT - button_block_height - 80
    menu_button_y = min(default_button_y, max_button_y)
    menu_button_y = max(menu_button_y, subtitle_y + max(60, int(HEIGHT * 0.08)))
    menu_button_x = WIDTH // 2 - menu_button_width // 2
    menu_title_text = "SIMULERING AV OMLOPPSBANA"
    menu_subtitle_text = "av Axel Jönsson"

    # Simuleringsstate
    r = R0.copy()
    v = scenario_velocity_vector()
    t_sim = 0.0
    paused = False
    ppm = PIXELS_PER_METER
    ppm_target = ppm
    real_time_speed = REAL_TIME_SPEED
    camera_mode = "earth"
    camera_center = np.array([0.0, 0.0], dtype=float)
    camera_target = np.array([0.0, 0.0], dtype=float)
    is_dragging_camera = False
    drag_last_pos = (0, 0)

    orbit_prediction_period: float | None = None
    orbit_prediction_points: list[tuple[float, float]] = []

    orbit_markers: deque[tuple[str, float, float, float]] = deque(maxlen=20)
    trail_history: deque[tuple[float, float, float]] = deque(maxlen=1200)
    pinned_markers: dict[str, tuple[float, float, float]] = {}
    pin_feedback_text: str | None = None
    pin_feedback_time = 0.0

    # tidsackumulator för fast fysik
    accumulator = 0.0
    last_time = time.perf_counter()

    # loggningsstate
    logger: RunLogger | None = None
    log_step_counter = 0
    prev_r: float | None = None
    prev_dr: float | None = None
    impact_logged = False
    escape_logged = False

    def close_logger():
        nonlocal logger
        if logger is not None:
            logger.close()
            logger = None

    def reset():
        nonlocal r, v, t_sim, paused, ppm, real_time_speed
        nonlocal accumulator, last_time, log_step_counter, prev_r, prev_dr
        nonlocal impact_logged, escape_logged, ppm_target
        nonlocal camera_center, orbit_markers, camera_target, trail_history
        nonlocal camera_mode, is_dragging_camera
        nonlocal orbit_prediction_period, orbit_prediction_points
        nonlocal pinned_markers, pin_feedback_text, pin_feedback_time
        close_logger()
        r = R0.copy()
        v = scenario_velocity_vector()
        t_sim = 0.0
        paused = False
        ppm = PIXELS_PER_METER
        ppm_target = ppm
        real_time_speed = REAL_TIME_SPEED
        accumulator = 0.0
        last_time = time.perf_counter()
        log_step_counter = 0
        prev_r = None
        prev_dr = None
        impact_logged = False
        escape_logged = False
        orbit_markers.clear()
        pinned_markers.clear()
        pin_feedback_text = None
        pin_feedback_time = 0.0
        trail_history.clear()
        camera_center[:] = (0.0, 0.0)
        camera_target[:] = (0.0, 0.0)
        camera_mode = "earth"
        is_dragging_camera = False
        orbit_prediction_period, orbit_prediction_points = compute_orbit_prediction(r, v)

    state = "menu"
    escape_radius_limit = ESCAPE_RADIUS_FACTOR * float(np.linalg.norm(R0))

    def marker_display_name(marker_type: str) -> str:
        return "Periapsis" if marker_type == "pericenter" else "Apoapsis"

    def get_latest_marker(marker_type: str) -> tuple[float, float, float] | None:
        for m_type, mx, my, mr in reversed(orbit_markers):
            if m_type == marker_type:
                return (mx, my, mr)
        return None

    def refresh_pinned_marker(marker_type: str) -> None:
        if marker_type not in pinned_markers:
            return

        latest = get_latest_marker(marker_type)
        if latest is not None:
            pinned_markers[marker_type] = latest
        else:
            del pinned_markers[marker_type]

    def marker_hit_test(mouse_pos: tuple[int, int]) -> str | None:
        if not orbit_markers:
            return None
        camera_tuple = (float(camera_center[0]), float(camera_center[1]))
        closest_type: str | None = None
        closest_distance = float("inf")
        for marker_type, mx, my, _ in reversed(orbit_markers):
            marker_pos = world_to_screen(mx, my, ppm, camera_tuple)
            distance = math.hypot(marker_pos[0] - mouse_pos[0], marker_pos[1] - mouse_pos[1])
            if distance <= LABEL_MARKER_HOVER_RADIUS and distance < closest_distance:
                closest_distance = distance
                closest_type = marker_type
        return closest_type

    def toggle_marker_pin(marker_type: str) -> bool:
        if marker_type in pinned_markers:
            del pinned_markers[marker_type]
            return False
        latest = get_latest_marker(marker_type)
        if latest is None:
            return False
        pinned_markers[marker_type] = latest
        return True

    def set_scenario(new_key: str) -> None:
        nonlocal current_scenario_key, scenario_flash_text, scenario_flash_time
        if new_key not in SCENARIOS:
            return
        current_scenario_key = new_key
        scenario = get_current_scenario()
        scenario_flash_text = f"{scenario.name} scenario loaded"
        scenario_flash_time = time.perf_counter()
        reset()
        if state == "running":
            init_run_logging()

    def log_state(dt_eff: float) -> None:
        if logger is None:
            return
        rmag = float(np.linalg.norm(r))
        vmag = float(np.linalg.norm(v))
        eps = float(energy_specific(r, v))
        h_vec = np.cross(np.array([r[0], r[1], 0.0]), np.array([v[0], v[1], 0.0]))
        h_mag = float(np.linalg.norm(h_vec))
        e_val = float(eccentricity(r, v))
        logger.log_ts(
            [
                float(t_sim),
                float(r[0]),
                float(r[1]),
                float(v[0]),
                float(v[1]),
                rmag,
                vmag,
                eps,
                h_mag,
                e_val,
                float(dt_eff),
            ]
        )

    def init_run_logging() -> None:
        nonlocal logger, log_step_counter, prev_r, prev_dr, impact_logged, escape_logged
        close_logger()
        logger = RunLogger()
        scenario = get_current_scenario()
        v0_vector = scenario.velocity_vector()
        meta = {
            "scenario_key": scenario.key,
            "scenario_name": scenario.name,
            "scenario_description": scenario.description,
            "R0": R0.tolist(),
            "V0": v0_vector.tolist(),
            "v0": float(np.linalg.norm(v0_vector)),
            "G": G,
            "M": M,
            "mu": MU,
            "integrator": "RK4",
            "dt_phys": DT_PHYS,
            "start_speed": REAL_TIME_SPEED,
            "log_strategy": "every_20_steps",
            "code_version": "v1.0",
        }
        logger.write_meta(meta)
        log_step_counter = 0
        prev_r = float(np.linalg.norm(r))
        prev_dr = None
        impact_logged = False
        escape_logged = False
        log_state(0.0)

    def start_simulation():
        nonlocal state
        reset()
        state = "running"
        init_run_logging()

    def quit_app():
        close_logger()
        pygame.quit()
        sys.exit()

    menu_buttons = [
        Button(
            (menu_button_x, menu_button_y, menu_button_width, menu_button_height),
            "STARTA SIMULATION",
            start_simulation,
            style=MENU_BUTTON_STYLE,
        ),
        Button(
            (
                menu_button_x,
                menu_button_y + menu_button_height + menu_button_gap,
                menu_button_width,
                menu_button_height,
            ),
            "AVSLUTA",
            quit_app,
            style=MENU_BUTTON_STYLE,
        ),
    ]

    button_width = 140
    button_height = 40
    button_gap = 10

    def toggle_pause():
        nonlocal paused
        paused = not paused

    def slow_down():
        nonlocal real_time_speed
        real_time_speed = max(real_time_speed / 1.5, 0.1)

    def speed_up():
        nonlocal real_time_speed
        real_time_speed = min(real_time_speed * 1.5, 10_000.0)

    def toggle_camera():
        nonlocal camera_mode
        if camera_mode == "earth":
            camera_mode = "satellite"
        elif camera_mode == "satellite":
            camera_mode = "manual"
        else:
            camera_mode = "earth"

    def reset_and_continue():
        reset()
        if state == "running":
            init_run_logging()

    sim_buttons: list[Button] = []

    def update_sim_button_layout() -> None:
        if not sim_buttons:
            return

        total_buttons = len(sim_buttons)
        total_height = total_buttons * button_height + (total_buttons - 1) * button_gap
        start_y = int((HEIGHT - total_height) / 2)
        x_pos = WIDTH - button_width - 20

        for idx, btn in enumerate(sim_buttons):
            top = start_y + idx * (button_height + button_gap)
            btn.rect.update(x_pos, top, button_width, button_height)

    sim_buttons = [
        Button((20, 20, button_width, button_height), "Pause", toggle_pause, lambda: "Resume" if paused else "Pause"),
        Button((20, 20 + (button_height + button_gap), button_width, button_height), "Reset", reset_and_continue),
        Button(
            (20, 20 + 2 * (button_height + button_gap), button_width, button_height),
            "Slower",
            slow_down,
        ),
        Button(
            (20, 20 + 3 * (button_height + button_gap), button_width, button_height),
            "Faster",
            speed_up,
        ),
        Button(
            (20, 20 + 4 * (button_height + button_gap), button_width, button_height),
            "Camera",
            toggle_camera,
            lambda: (
                "Camera: Earth"
                if camera_mode == "earth"
                else "Camera: Sat" if camera_mode == "satellite" else "Camera: Free"
            ),
        ),
    ]

    update_sim_button_layout()

    def is_over_button(pos: tuple[int, int]) -> bool:
        if state == "menu":
            return any(btn.rect.collidepoint(pos) for btn in menu_buttons)
        if state == "running":
            return any(btn.rect.collidepoint(pos) for btn in sim_buttons)
        return False

    # ========= LOOP =========
    while True:
        current_size = screen.get_size()
        if current_size != overlay_size:
            overlay_size = current_size
            update_display_metrics(*current_size)
            update_sim_button_layout()
            trail_surface = pygame.Surface(overlay_size, pygame.SRCALPHA)
            orbit_layer = pygame.Surface(overlay_size, pygame.SRCALPHA)
            label_layer = pygame.Surface(overlay_size, pygame.SRCALPHA)

        trail_surface.fill((0, 0, 0, 0))
        orbit_layer.fill((0, 0, 0, 0))
        label_layer.fill((0, 0, 0, 0))
        trail_drawn = False
        orbit_drawn = False
        labels_drawn = False
        # --- Input ---
        for event in pygame.event.get():
            if event.type == pygame.QUIT:
                quit_app()
            elif event.type == pygame.KEYDOWN:
                if event.key == pygame.K_ESCAPE:
                    quit_app()
                    continue
                if event.key in scenario_shortcut_map:
                    set_scenario(scenario_shortcut_map[event.key])
                    continue
                if state == "running":
                    if event.key == pygame.K_SPACE:
                        paused = not paused
                    elif event.key == pygame.K_r:
                        reset_and_continue()
                    elif event.key in (pygame.K_EQUALS, pygame.K_PLUS):
                        ppm_target = clamp(ppm_target * 1.2, MIN_PPM, MAX_PPM)     # zoom in
                    elif event.key == pygame.K_MINUS:
                        ppm_target = clamp(ppm_target / 1.2, MIN_PPM, MAX_PPM)     # zoom out

                    # ---- Piltangenter styr simhastighet (ingen boost längre) ----
                    elif event.key == pygame.K_RIGHT:
                        real_time_speed = min(real_time_speed * 1.5, 10_000.0)
                    elif event.key == pygame.K_LEFT:
                        real_time_speed = max(real_time_speed / 1.5, 0.1)
                    elif event.key == pygame.K_UP:
                        real_time_speed = min(real_time_speed * 2.0, 10_000.0)
                    elif event.key == pygame.K_DOWN:
                        real_time_speed = max(real_time_speed / 2.0, 0.1)
                    elif event.key == pygame.K_c:
                        toggle_camera()
            elif event.type == pygame.MOUSEBUTTONDOWN:
                if event.button == 1 and state == "running":
                    if not is_over_button(event.pos):
                        clicked_marker = marker_hit_test(event.pos)
                        if clicked_marker is not None:
                            is_now_pinned = toggle_marker_pin(clicked_marker)
                            if is_now_pinned:
                                refresh_pinned_marker(clicked_marker)
                            status = "pinned" if is_now_pinned else "unpinned"
                            pin_feedback_text = f"{marker_display_name(clicked_marker)} {status}"
                            pin_feedback_time = time.perf_counter()
                        else:
                            is_dragging_camera = True
                            drag_last_pos = event.pos
                            camera_mode = "manual"
                            camera_target[:] = camera_center
                elif event.button == 4 and state == "running":
                    ppm_target = clamp(ppm_target * 1.1, MIN_PPM, MAX_PPM)
                elif event.button == 5 and state == "running":
                    ppm_target = clamp(ppm_target / 1.1, MIN_PPM, MAX_PPM)
            elif event.type == pygame.MOUSEBUTTONUP:
                if event.button == 1:
                    is_dragging_camera = False
            elif event.type == pygame.MOUSEMOTION:
                if is_dragging_camera and state == "running":
                    dx = event.pos[0] - drag_last_pos[0]
                    dy = event.pos[1] - drag_last_pos[1]
                    if dx != 0 or dy != 0:
                        camera_center[0] -= dx / ppm
                        camera_center[1] += dy / ppm
                        camera_target[:] = camera_center
                        drag_last_pos = event.pos
            elif event.type == pygame.MOUSEWHEEL:
                if state == "running" and event.y != 0:
                    zoom_factor = 1.1 ** event.y
                    ppm_target = clamp(ppm_target * zoom_factor, MIN_PPM, MAX_PPM)
            if state == "menu":
                for btn in menu_buttons:
                    btn.handle_event(event)
            elif state == "running":
                for btn in sim_buttons:
                    btn.handle_event(event)

        if state == "menu":
            now_menu = time.perf_counter()
            menu_frame_dt = min(now_menu - menu_last_time, 0.05)
            menu_last_time = now_menu
            menu_mouse_pos = pygame.mouse.get_pos()
            for layer in menu_parallax_layers:
                layer.advance(menu_frame_dt)

            center_x = WIDTH * 0.5
            center_y = HEIGHT * 0.5
            target_offset_x = (menu_mouse_pos[0] - center_x) / max(1.0, WIDTH)
            target_offset_y = (menu_mouse_pos[1] - center_y) / max(1.0, HEIGHT)
            smoothing = 1.0 - math.exp(-menu_frame_dt * 6.0) if menu_frame_dt > 0.0 else 1.0
            menu_mouse_offset[0] += (target_offset_x - menu_mouse_offset[0]) * smoothing
            menu_mouse_offset[1] += (target_offset_y - menu_mouse_offset[1]) * smoothing

            screen.blit(menu_background, (0, 0))
            for layer in menu_parallax_layers:
                layer.draw(screen, (menu_mouse_offset[0], menu_mouse_offset[1]))

            title_surf = title_font.render(menu_title_text, True, MENU_TITLE_COLOR)
            title_rect = title_surf.get_rect(center=(WIDTH // 2, title_y))
            screen.blit(title_surf, title_rect)

            subtitle_surf = subtitle_font.render(menu_subtitle_text, True, MENU_SUBTITLE_COLOR)
            subtitle_rect = subtitle_surf.get_rect(center=(WIDTH // 2, subtitle_y))
            screen.blit(subtitle_surf, subtitle_rect)

            draw_menu_planet(screen, planet_center, menu_planet_diameter, image=menu_planet_image)

            for btn in menu_buttons:
                btn.draw(screen, menu_button_font, menu_mouse_pos)

            panel_lines = [scenario_panel_title, *scenario_help_lines]
            if panel_lines:
                panel_padding = 14
                line_height = scenario_font.get_linesize()
                panel_width = max(scenario_font.size(line)[0] for line in panel_lines) + panel_padding * 2
                panel_height = line_height * len(panel_lines) + panel_padding * 2
                panel_surface = pygame.Surface((panel_width, panel_height), pygame.SRCALPHA)
                pygame.draw.rect(
                    panel_surface,
                    LABEL_BACKGROUND_COLOR,
                    panel_surface.get_rect(),
                    border_radius=12,
                )
                y = panel_padding
                for idx, line in enumerate(panel_lines):
                    if idx == 0:
                        color = HUD_TEXT_COLOR
                    else:
                        scenario_key = SCENARIO_DISPLAY_ORDER[idx - 1]
                        color = HUD_TEXT_COLOR if scenario_key == current_scenario_key else MENU_SUBTITLE_COLOR
                    text_surf = scenario_font.render(line, True, color)
                    panel_surface.blit(text_surf, (panel_padding, y))
                    y += line_height
                panel_rect = panel_surface.get_rect()
                panel_rect.topleft = (20, HEIGHT - panel_height - 20)
                screen.blit(panel_surface, panel_rect)

            if scenario_flash_text and now_menu - scenario_flash_time < SCENARIO_FLASH_DURATION:
                flash_surf = scenario_font.render(scenario_flash_text, True, MENU_TITLE_COLOR)
                flash_rect = flash_surf.get_rect(center=(WIDTH // 2, menu_button_y - 40))
                screen.blit(flash_surf, flash_rect)

            # --- FPS Counter ---
            fps_value = clock.get_fps()
            fps_text = font_fps.render(f"FPS: {fps_value:.1f}", True, (140, 180, 220))
            # placera i nedre högra hörnet
            text_rect = fps_text.get_rect(bottomright=(WIDTH - 10, HEIGHT - 10))
            screen.blit(fps_text, text_rect)


            pygame.display.flip()
            clock.tick(240)
            continue

        # --- Fysik ackumulator ---
        now = time.perf_counter()
        frame_dt_real = now - last_time
        last_time = now
        sim_dt_target = frame_dt_real * real_time_speed
        accumulator += sim_dt_target

        if paused:
            accumulator = 0.0

        time_to_simulate = accumulator if not paused else 0.0
        if time_to_simulate > 0.0:
            steps_needed = max(1, math.ceil(time_to_simulate / DT_PHYS))
            steps_to_run = min(steps_needed, MAX_SUBSTEPS)
            dt_step = time_to_simulate / steps_to_run

            for _ in range(steps_to_run):
                r, v = rk4_step(r, v, dt_step)
                t_sim += dt_step
                rmag = float(np.linalg.norm(r))
                event_logged = False
                event_type: str | None = None
                prev_radius = prev_r
                dr = None
                if prev_radius is not None:
                    dr = rmag - prev_radius
                    if prev_dr is not None:
                        if prev_dr < 0.0 and dr >= 0.0:
                            event_type = "pericenter"
                        elif prev_dr > 0.0 and dr <= 0.0:
                            event_type = "apocenter"
                prev_dr = dr
                prev_r = rmag

                if event_type is not None:
                    orbit_markers.append((event_type, float(r[0]), float(r[1]), rmag))
                    refresh_pinned_marker(event_type)

                trail_history.append((float(r[0]), float(r[1]), time.perf_counter()))

                if logger is not None:
                    log_step_counter += 1
                    vmag = float(np.linalg.norm(v))
                    eps = float(energy_specific(r, v))
                    e_val = float(eccentricity(r, v))

                    if event_type is not None:
                        logger.log_event(
                            [
                                float(t_sim),
                                event_type,
                                rmag,
                                vmag,
                                json.dumps({"ecc": e_val, "energy": eps}),
                            ]
                        )
                        event_logged = True

                    if not impact_logged and rmag <= EARTH_RADIUS:
                        logger.log_event(
                            [
                                float(t_sim),
                                "impact",
                                rmag,
                                vmag,
                                json.dumps({"penetration": EARTH_RADIUS - rmag, "energy": eps}),
                            ]
                        )
                        impact_logged = True
                        event_logged = True

                    if not escape_logged and eps > 0.0 and rmag > escape_radius_limit:
                        logger.log_event(
                            [
                                float(t_sim),
                                "escape",
                                rmag,
                                vmag,
                                json.dumps({"energy": eps, "ecc": e_val}),
                            ]
                        )
                        escape_logged = True
                        event_logged = True

                    if log_step_counter >= LOG_EVERY_STEPS or event_logged:
                        log_state(dt_step)
                        log_step_counter = 0

            accumulator = 0.0

        now_time = time.perf_counter()
        cutoff_time = now_time - TRAIL_MAX_DURATION
        while trail_history and trail_history[0][2] < cutoff_time:
            trail_history.popleft()

        # --- Render ---
        # Smooth zoom mot mål
        ppm += (ppm_target - ppm) * 0.1
        ppm = clamp(ppm, MIN_PPM, MAX_PPM)

        # Kamera-targets
        if camera_mode == "earth":
            view_offset = (HEIGHT * 0.08) / max(ppm, 1e-6)
            camera_target[:] = (0.0, view_offset)
        elif camera_mode == "satellite":
            camera_target[:] = (r[0], r[1])
        else:
            camera_target[:] = camera_center
        camera_center += (camera_target - camera_center) * 0.1

        # Bakgrund
        screen.blit(gradient_bg, (0, 0))
        draw_starfield(screen, camera_center, ppm)

        camera_center_tuple = (float(camera_center[0]), float(camera_center[1]))
        mouse_pos = pygame.mouse.get_pos()
        rmag = float(np.linalg.norm(r))
        earth_screen_pos = world_to_screen(0.0, 0.0, ppm, camera_center_tuple)

        if orbit_prediction_points:
            if orbit_prediction_period is None or orbit_prediction_period <= 0.0:
                reveal_fraction = 1.0
            else:
                reveal_fraction = clamp(t_sim / orbit_prediction_period, 0.0, 1.0)
            total_points = len(orbit_prediction_points)
            if reveal_fraction >= 1.0:
                subset = orbit_prediction_points
            else:
                max_index = max(2, int(total_points * reveal_fraction))
                subset = orbit_prediction_points[:max_index]
            sampled_points = downsample_points(subset, MAX_RENDERED_ORBIT_POINTS)
            screen_points = [
                world_to_screen(px, py, ppm, camera_center_tuple)
                for px, py in sampled_points
            ]
            if len(screen_points) >= 2:
                draw_orbit_line(orbit_layer, ORBIT_PRIMARY_COLOR, screen_points, ORBIT_LINE_WIDTH)
                orbit_drawn = True

        if orbit_drawn:
            screen.blit(orbit_layer, (0, 0))

        earth_radius_px = max(1, int(EARTH_RADIUS * ppm))
        draw_earth(screen, earth_screen_pos, earth_radius_px)

        if len(trail_history) >= 2:
            trail_points: list[tuple[tuple[int, int], int]] = []
            for px, py, ts in trail_history:
                age = now_time - ts
                if age > TRAIL_MAX_DURATION:
                    continue
                point = world_to_screen(px, py, ppm, camera_center_tuple)
                alpha = int(255 * clamp(1.0 - age / TRAIL_MAX_DURATION, 0.0, 1.0))
                trail_points.append((point, alpha))
            if len(trail_points) >= 2:
                for (p1, a1), (p2, a2) in zip(trail_points[:-1], trail_points[1:]):
                    alpha = min(a1, a2)
                    if alpha <= 0:
                        continue
                    color = (*TRAIL_COLOR, alpha)
                    pygame.draw.line(trail_surface, color, p1, p2, 2)
                trail_drawn = True
        if trail_drawn:
            screen.blit(trail_surface, (0, 0))

        sat_pos = world_to_screen(r[0], r[1], ppm, camera_center_tuple)
        sat_radius_px = compute_satellite_radius(rmag)
        draw_satellite(screen, sat_pos, earth_screen_pos, sat_radius_px)

        hovered_marker: tuple[str, tuple[int, int], float] | None = None
        hovered_distance = float("inf")
        pinned_label_entries: list[tuple[str, tuple[int, int], float]] = []
        if orbit_markers:
            markers_snapshot = list(orbit_markers)
            latest_index: dict[str, int] = {}
            for idx, (marker_type, _, _, _) in enumerate(markers_snapshot):
                latest_index[marker_type] = idx
            for idx, (marker_type, mx, my, mr) in enumerate(markers_snapshot):
                marker_pos = world_to_screen(mx, my, ppm, camera_center_tuple)
                dist_to_mouse = math.hypot(
                    marker_pos[0] - mouse_pos[0], marker_pos[1] - mouse_pos[1]
                )
                hovered = dist_to_mouse <= LABEL_MARKER_HOVER_RADIUS
                is_latest = latest_index.get(marker_type) == idx
                is_pinned = marker_type in pinned_markers and is_latest
                alpha = LABEL_MARKER_HOVER_ALPHA if hovered else LABEL_MARKER_ALPHA
                radius = LABEL_MARKER_HOVER_RADIUS_PIXELS if hovered else 4
                pin_color = LABEL_MARKER_PINNED_PIN_COLOR if is_pinned else LABEL_MARKER_COLOR
                if is_pinned:
                    alpha = max(alpha, 240)
                    radius = max(radius, LABEL_MARKER_PINNED_RADIUS_PIXELS)
                    pygame.draw.circle(
                        label_layer,
                        (*LABEL_MARKER_PINNED_GLOW_COLOR, LABEL_MARKER_PINNED_GLOW_ALPHA),
                        marker_pos,
                        LABEL_MARKER_PINNED_GLOW_RADIUS,
                    )
                    pygame.draw.circle(
                        label_layer,
                        (*LABEL_MARKER_PINNED_GLOW_COLOR, LABEL_MARKER_PINNED_OUTLINE_ALPHA),
                        marker_pos,
                        radius + 4,
                        2,
                    )
                    pinned_label_entries.append((marker_type, marker_pos, mr))
                draw_marker_pin(
                    label_layer,
                    marker_pos,
                    color=pin_color,
                    alpha=alpha,
                    orientation=marker_type,
                )
                pygame.draw.circle(
                    label_layer,
                    (*pin_color, alpha),
                    marker_pos,
                    radius,
                )
                if hovered:
                    if dist_to_mouse < hovered_distance:
                        hovered_distance = dist_to_mouse
                        hovered_marker = (marker_type, marker_pos, mr)
                    pygame.draw.circle(
                        label_layer,
                        (*pin_color, int(alpha * 0.4)),
                        marker_pos,
                        radius + 4,
                        1,
                    )
                labels_drawn = True

        visible_labels: list[tuple[str, tuple[int, int], float, bool]] = []
        for entry in pinned_label_entries:
            visible_labels.append((*entry, True))
        if hovered_marker is not None:
            if not any(entry[0] == hovered_marker[0] for entry in pinned_label_entries):
                visible_labels.append((*hovered_marker, False))

        for marker_type, marker_pos, mr, is_pinned_label in visible_labels:
            render_marker_label(
                label_layer,
                marker_type,
                marker_pos,
                mr,
                pinned=is_pinned_label,
            )
        if labels_drawn:
            screen.blit(label_layer, (0, 0))

        if pin_feedback_text is not None:
            elapsed_feedback = now_time - pin_feedback_time
            if elapsed_feedback < MARKER_PIN_FEEDBACK_DURATION:
                fade = clamp(1.0 - elapsed_feedback / MARKER_PIN_FEEDBACK_DURATION, 0.0, 1.0)
                feedback_alpha = int(255 * fade)
                feedback_text_surf = scenario_font.render(pin_feedback_text, True, LABEL_TEXT_COLOR)
                if feedback_alpha < 255:
                    feedback_text_surf = feedback_text_surf.copy()
                    feedback_text_surf.set_alpha(feedback_alpha)
                padding_x = 18
                padding_y = 8
                bubble_width = feedback_text_surf.get_width() + padding_x * 2
                bubble_height = feedback_text_surf.get_height() + padding_y * 2
                bubble = pygame.Surface((bubble_width, bubble_height), pygame.SRCALPHA)
                pygame.draw.rect(
                    bubble,
                    (*LABEL_MARKER_PINNED_GLOW_COLOR, int(feedback_alpha * 0.45)),
                    bubble.get_rect(),
                    border_radius=18,
                )
                bubble.blit(feedback_text_surf, (padding_x, padding_y))
                bubble_rect = bubble.get_rect(center=(WIDTH // 2, int(HEIGHT * 0.18)))
                screen.blit(bubble, bubble_rect)
            else:
                pin_feedback_text = None

        # HUD
        vmag = float(np.linalg.norm(v))
        eps = energy_specific(r, v)
        e = eccentricity(r, v)
        altitude_km = (rmag - EARTH_RADIUS) / 1_000.0
        scenario = get_current_scenario()
        hud_lines = [
            f"Scenario: {scenario.name}",
            f"t {t_sim:,.0f} s   ×{real_time_speed:.1f}",
            f"alt {altitude_km:,.1f} km",
            f"|v| {vmag:,.1f} m/s   e {e:.3f}",
            f"ε {eps: .2e} J/kg",
        ]
        padding_x = 16
        padding_y = 14
        line_height = font.get_linesize()
        hud_width = max(font.size(line)[0] for line in hud_lines) + padding_x * 2
        hud_height = line_height * len(hud_lines) + padding_y
        hud_surface = pygame.Surface((hud_width, hud_height), pygame.SRCALPHA)
        pygame.draw.rect(
            hud_surface,
            LABEL_BACKGROUND_COLOR,
            hud_surface.get_rect(),
            border_radius=14,
        )
        for index, line in enumerate(hud_lines):
            text_surf = font.render(line, True, HUD_TEXT_COLOR)
            if HUD_TEXT_ALPHA < 255:
                text_surf.set_alpha(HUD_TEXT_ALPHA)
            hud_surface.blit(
                text_surf,
                (padding_x, int(padding_y / 2) + index * line_height),
            )
        screen.blit(hud_surface, (20, 20))

        for btn in sim_buttons:
            btn.draw(screen, font, mouse_pos)

        panel_lines = [scenario_panel_title, *scenario_help_lines]
        if panel_lines:
            panel_padding = 14
            line_height = scenario_font.get_linesize()
            panel_width = max(scenario_font.size(line)[0] for line in panel_lines) + panel_padding * 2
            panel_height = line_height * len(panel_lines) + panel_padding * 2
            panel_surface = pygame.Surface((panel_width, panel_height), pygame.SRCALPHA)
            pygame.draw.rect(
                panel_surface,
                LABEL_BACKGROUND_COLOR,
                panel_surface.get_rect(),
                border_radius=12,
            )
            y = panel_padding
            for idx, line in enumerate(panel_lines):
                if idx == 0:
                    color = HUD_TEXT_COLOR
                else:
                    scenario_key = SCENARIO_DISPLAY_ORDER[idx - 1]
                    color = HUD_TEXT_COLOR if scenario_key == current_scenario_key else MENU_SUBTITLE_COLOR
                text_surf = scenario_font.render(line, True, color)
                panel_surface.blit(text_surf, (panel_padding, y))
                y += line_height
            panel_rect = panel_surface.get_rect()
            panel_rect.topleft = (20, HEIGHT - panel_height - 20)
            screen.blit(panel_surface, panel_rect)

        if scenario_flash_text and now_time - scenario_flash_time < SCENARIO_FLASH_DURATION:
            flash_surf = scenario_font.render(scenario_flash_text, True, HUD_TEXT_COLOR)
            flash_rect = flash_surf.get_rect(center=(WIDTH // 2, 40))
            screen.blit(flash_surf, flash_rect)

        fps_value = clock.get_fps()
        fps_text = font_fps.render(f"FPS: {fps_value:.1f}", True, HUD_TEXT_COLOR)
        if FPS_TEXT_ALPHA < 255:
            fps_text.set_alpha(FPS_TEXT_ALPHA)
        fps_rect = fps_text.get_rect(bottomright=(WIDTH - 16, HEIGHT - 16))
        screen.blit(fps_text, fps_rect)

        pygame.display.flip()
        clock.tick()

if __name__ == "__main__":
    try:
        main()
    except KeyboardInterrupt:
        pygame.quit()
        sys.exit()<|MERGE_RESOLUTION|>--- conflicted
+++ resolved
@@ -58,7 +58,6 @@
 
 
 @lru_cache(maxsize=128)
-<<<<<<< HEAD
 def _earth_surface(radius: int) -> pygame.Surface:
     effective_radius = min(radius, MAX_EARTH_SURFACE_RADIUS)
     glow_radius = max(
@@ -78,42 +77,6 @@
     surface.blit(glow_surface, (0, 0))
     pygame.draw.circle(surface, EARTH_CORE_COLOR, (glow_radius, glow_radius), effective_radius)
     return surface
-=======
-def _planet_surface(radius: int) -> pygame.Surface:
-    if radius <= 0:
-        return pygame.Surface((1, 1), pygame.SRCALPHA)
-
-    outer_radius = max(radius * 3, radius + 12)
-    size = outer_radius * 2
-    surface = pygame.Surface((size, size), pygame.SRCALPHA)
-    center = outer_radius
-
-    inner_halo_radius = max(radius * 2, radius + 4)
-    outer_halo_radius = max(radius * 3, inner_halo_radius + 4)
-
-    pygame.draw.circle(surface, INNER_HALO_COLOR, (center, center), inner_halo_radius)
-    pygame.draw.circle(surface, OUTER_HALO_COLOR, (center, center), outer_halo_radius)
-
-    diameter = radius * 2
-    planet_surface = pygame.Surface((diameter, diameter), pygame.SRCALPHA)
-    planet_center = radius - 0.5
-    for y in range(diameter):
-        for x in range(diameter):
-            dx = x - planet_center
-            dy = y - planet_center
-            dist = math.hypot(dx, dy)
-            if dist > radius:
-                continue
-            t = dist / max(1, radius)
-            if t <= 0.5:
-                color = _lerp_color(PLANET_COLOR_CORE, PLANET_COLOR_MID, t / 0.5)
-            else:
-                color = _lerp_color(PLANET_COLOR_MID, PLANET_COLOR_EDGE, (t - 0.5) / 0.5)
-            planet_surface.set_at((x, y), (*color, 255))
-
-    surface.blit(planet_surface, (center - radius, center - radius))
-    return surface.convert_alpha()
->>>>>>> 4ecacd33
 
 
 def draw_earth(surface: pygame.Surface, position: tuple[int, int], radius: int) -> None:
@@ -577,7 +540,6 @@
 # Dessa värden sätts om efter att displayen initierats, men behöver
 # startvärden för typkontroller och tooling.
 WIDTH, HEIGHT = 1000, 800
-<<<<<<< HEAD
 BG_COLOR_TOP = (5, 10, 25)
 BG_COLOR_BOTTOM = (10, 30, 60)
 EARTH_CORE_COLOR = (70, 170, 255)
@@ -604,90 +566,6 @@
 STARFIELD: list[dict[str, float | tuple[int, int]]] = []
 
 PIXELS_PER_METER = 0.25 * (min(WIDTH, HEIGHT) / (2.0 * np.linalg.norm(R0)))
-=======
-BG_COLOR_TOP = (0, 17, 40)
-BG_COLOR_BOTTOM = (0, 34, 72)
-PLANET_COLOR_CORE = (255, 183, 77)
-PLANET_COLOR_MID = (240, 98, 146)
-PLANET_COLOR_EDGE = (124, 77, 255)
-INNER_HALO_COLOR = (124, 77, 255, int(255 * 0.10))
-OUTER_HALO_COLOR = (46, 209, 195, int(255 * 0.08))
-SAT_COLOR_CORE = (65, 224, 162)
-SAT_COLOR_EDGE = (42, 170, 226)
-SAT_HIGHLIGHT_COLOR = (206, 255, 250)
-SAT_LIGHT_DIR = (-0.55, -0.4)
-SAT_SHADOW_COLOR = (6, 12, 24, 120)
-SAT_BASE_RADIUS = 6
-HUD_TEXT_COLOR = (234, 241, 255)
-HUD_TEXT_ALPHA = 255
-HUD_SHADOW_COLOR = (10, 15, 30, 120)
-ORBIT_PRIMARY_COLOR = (255, 255, 255, 180)
-ORBIT_SECONDARY_COLOR = (220, 236, 255, 140)
-ORBIT_LINE_WIDTH = 2
-TRAIL_COLOR = (46, 209, 195)
-TRAIL_MAX_DURATION = 1.0
-VEL_COLOR = (46, 209, 195)
-BUTTON_COLOR = (8, 32, 64, int(255 * 0.78))
-BUTTON_HOVER_COLOR = (18, 52, 94, int(255 * 0.88))
-BUTTON_TEXT_COLOR = (234, 241, 255)
-BUTTON_BORDER_COLOR = (88, 140, 255, int(255 * 0.55))
-BUTTON_HOVER_BORDER_COLOR = (118, 180, 255, int(255 * 0.8))
-BUTTON_RADIUS = 18
-MENU_TITLE_COLOR = (234, 241, 255)
-MENU_SUBTITLE_COLOR = (180, 198, 228)
-MENU_BUTTON_COLOR = (9, 44, 92, 220)
-MENU_BUTTON_HOVER_COLOR = (24, 74, 140, 235)
-MENU_BUTTON_BORDER_COLOR = (255, 255, 255, 50)
-MENU_BUTTON_TEXT_COLOR = (234, 241, 255)
-MENU_BUTTON_RADIUS = 20
-MENU_PLANET_GLOW_COLOR = (88, 146, 255, 70)
-MENU_PLANET_RING_COLOR = (93, 200, 255, 200)
-MENU_PLANET_RING_WIDTH = 4
-MENU_PLANET_ORBIT_OFFSET = 18
-MENU_PLANET_PLACEHOLDER_ALPHA = 220
-LABEL_BACKGROUND_COLOR = (12, 18, 30, int(255 * 0.18))
-LABEL_MARKER_COLOR = (46, 209, 195)
-LABEL_TEXT_COLOR = (234, 241, 255)
-LABEL_MARKER_ALPHA = int(255 * 0.9)
-LABEL_MARKER_HOVER_RADIUS = 22
-LABEL_MARKER_HOVER_ALPHA = 255
-LABEL_MARKER_HOVER_RADIUS_PIXELS = 6
-LABEL_MARKER_PIN_WIDTH = 10
-LABEL_MARKER_PIN_HEIGHT = 16
-LABEL_MARKER_PIN_OFFSET = 6
-LABEL_MARKER_PINNED_PIN_COLOR = (248, 252, 255)
-LABEL_MARKER_PINNED_GLOW_COLOR = (255, 255, 255)
-LABEL_MARKER_PINNED_GLOW_ALPHA = 90
-LABEL_MARKER_PINNED_OUTLINE_ALPHA = 210
-LABEL_MARKER_PINNED_RADIUS_PIXELS = 8
-LABEL_MARKER_PINNED_GLOW_RADIUS = 14
-LABEL_PINNED_BACKGROUND_COLOR = (16, 28, 46, int(255 * 0.42))
-LABEL_PINNED_BADGE_COLOR = (255, 255, 255, 220)
-LABEL_PINNED_BADGE_TEXT_COLOR = (18, 36, 64)
-MARKER_PIN_FEEDBACK_DURATION = 1.6
-FPS_TEXT_ALPHA = int(255 * 0.6)
-STARFIELD_PARALLAX = 0.12
-
-STARFIELD: list[dict[str, object]] = []
-MENU_PLANET_IMAGE_PATH = os.path.join(
-    os.path.dirname(__file__), "..", "assets", "menu_planet.png"
-)
-_MENU_PLANET_CACHE: dict[tuple[int, int], pygame.Surface] = {}
-
-def compute_pixels_per_meter(width: int, height: int) -> float:
-    return 0.25 * (min(width, height) / (2.0 * np.linalg.norm(R0)))
-
-
-def update_display_metrics(width: int, height: int) -> None:
-    global WIDTH, HEIGHT, PIXELS_PER_METER
-
-    WIDTH = width
-    HEIGHT = height
-    PIXELS_PER_METER = compute_pixels_per_meter(width, height)
-
-
-PIXELS_PER_METER = compute_pixels_per_meter(WIDTH, HEIGHT)
->>>>>>> 4ecacd33
 MIN_PPM = 1e-7
 MAX_PPM = 1e-2
 
